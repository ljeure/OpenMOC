#include "Universe.h"


int Universe::_n = 0;

static int auto_id = DEFAULT_INIT_ID;

/**
 * @brief Returns an auto-generated unique Universe ID.
 * @details This method is intended as a utility method for user's writing
 *          OpenMOC input files. The method makes use of a static Universe
 *          ID which is incremented each time the method is called to enable
 *          unique generation of monotonically increasing IDs. The method's
 *          first ID begins at 10000. Hence, user-defined Universe IDs greater
 *          than or equal to 10000 is prohibited.
 */
int universe_id() {
  int id = auto_id;
  auto_id++;
  return id;
}


/**
 * @brief Resets the auto-generated unique Universe ID counter to 10000.
 */
void reset_universe_id() {
  auto_id = DEFAULT_INIT_ID;
}


/**
 * @brief Maximize the auto-generated unique Universe ID counter.
 * @details This method updates the auto-generated unique Universe ID
 *          counter if the input parameter is greater than the present
 *          value. This is useful for the OpenCG compatibility module
 *          to ensure that the auto-generated Universe IDs do not
 *          collide with those created in OpenCG.
 * @param universe_id the id assigned to the auto-generated counter
 */
void maximize_universe_id(int universe_id) {
  if (universe_id > auto_id)
    auto_id = universe_id;
}


/**
 * @brief Constructor assigns a unique and user-specified ID for the Universe.
 * @param id the user-specified optional Universe ID
 * @param name the user-specified optional Universe ID
 */
Universe::Universe(const int id, const char* name) {

  /* If the user did not define an optional ID, create one */
  if (id == -1)
    _id = universe_id();

  /* Use the user-defined ID */
  else
    _id = id;

  _uid = _n;
  _n++;

  _name = NULL;
  setName(name);

  _type = SIMPLE;

<<<<<<< HEAD
  _boundaries_not_updated = true;

=======
  _boundaries_inspected = false;
>>>>>>> 89a26ee8

  /* By default, the Universe's fissionability is unknown */
  _fissionable = false;
}


/**
 * @brief Destructor clears the Cell pointers container.
 */
Universe::~Universe() {

  if (_name != NULL)
    delete [] _name;

  /* Clear the map of Cells */
  _cells.clear();
}


/**
 * @brief Returns the Universe's unique ID.
 * @return the Universe's unique ID.
 */
int Universe::getUid() const {
  return _uid;
}


/**
 * Return the user-specified ID for this Universe.
 * @return the user-specified Universe ID
 */
int Universe::getId() const {
  return _id;
}


/**
 * @brief Return the user-defined name of the Universe
 * @return the Universe name
 */
char* Universe::getName() const {
  return _name;
}


/**
 * @brief Return the Universe type (SIMPLE or LATTICE).
 * @return the Universe type
 */
universeType Universe::getType() {
  return _type;
}

/**
 * @brief Return the number of Cells in this Universe.
 * @return the number of Cells
 */
int Universe::getNumCells() const {
  return _cells.size();
}


/**
 * @brief Returns the minimum reachable x-coordinate in the Universe.
 * @return the minimum reachable x-coordinate
 */
double Universe::getMinX() {

<<<<<<< HEAD
  if (_boundaries_not_updated)
=======
  if (!_boundaries_inspected)
>>>>>>> 89a26ee8
    calculateBoundaries();

  return _min_x;
}


/**
 * @brief Returns the maximum reachable x-coordinate in the Universe.
 * @return the maximum reachable x-coordinate
 */
double Universe::getMaxX() {

<<<<<<< HEAD
  if (_boundaries_not_updated)
=======
  if (!_boundaries_inspected)
>>>>>>> 89a26ee8
    calculateBoundaries();

  return _max_x;
}


/**
 * @brief Returns the minimum reachable y-coordinate in the Universe.
 * @return the minimum reachable y-coordinate
 */
double Universe::getMinY() {

<<<<<<< HEAD
  if (_boundaries_not_updated)
=======
  if (!_boundaries_inspected)
>>>>>>> 89a26ee8
    calculateBoundaries();

  return _min_y;
}


/**
 * @brief Returns the maximum reachable y-coordinate in the Universe.
 * @return the maximum reachable y-coordinate
 */
double Universe::getMaxY() {

<<<<<<< HEAD
  if (_boundaries_not_updated)
=======
  if (!_boundaries_inspected)
>>>>>>> 89a26ee8
    calculateBoundaries();

  return _max_y;
}


/**
 * @brief Returns the minimum reachable z-coordinate in the Universe.
 * @return the minimum reachable z-coordinate
 */
double Universe::getMinZ() {

<<<<<<< HEAD
  if (_boundaries_not_updated)
=======
  if (!_boundaries_inspected)
>>>>>>> 89a26ee8
    calculateBoundaries();

  return _min_z;
}


/**
 * @brief Returns the maximum reachable z-coordinate in the Universe.
 * @return the maximum reachable z-coordinate
 */
double Universe::getMaxZ() {

<<<<<<< HEAD
  if (_boundaries_not_updated)
=======
  if (!_boundaries_inspected)
>>>>>>> 89a26ee8
    calculateBoundaries();

  return _max_z;
}


/**
 * @brief Returns the boundary conditions (VACUUM or REFLECTIVE) at the minimum
 *         reachable x-coordinate in the Universe.
 * @return the boundary conditions at the minimum reachable x-coordinate
 */
boundaryType Universe::getMinXBoundaryType() {

<<<<<<< HEAD
  if (_boundaries_not_updated)
=======
  if (!_boundaries_inspected)
>>>>>>> 89a26ee8
    calculateBoundaries();

  return _min_x_bound;
}


/**
 * @brief Returns the boundary conditions (VACUUM or REFLECTIVE) at the maximum
 *         reachable x-coordinate in the Universe.
 * @return the boundary conditions at the maximum reachable x-coordinate
 */
boundaryType Universe::getMaxXBoundaryType() {

<<<<<<< HEAD
  if (_boundaries_not_updated)
=======
  if (!_boundaries_inspected)
>>>>>>> 89a26ee8
    calculateBoundaries();

  return _max_x_bound;
}


/**
 * @brief Returns the boundary conditions (VACUUM or REFLECTIVE) at the minimum
 *         reachable y-coordinate in the Universe.
 * @return the boundary conditions at the minimum reachable y-coordinate
 */
boundaryType Universe::getMinYBoundaryType() {

<<<<<<< HEAD
  if (_boundaries_not_updated)
=======
  if (!_boundaries_inspected)
>>>>>>> 89a26ee8
    calculateBoundaries();

  return _min_y_bound;
}


/**
 * @brief Returns the boundary conditions (VACUUM or REFLECTIVE) at the maximum
 *         reachable y-coordinate in the Universe.
 * @return the boundary conditions at the maximum reachable y-coordinate
 */
boundaryType Universe::getMaxYBoundaryType() {

<<<<<<< HEAD
  if (_boundaries_not_updated)
=======
  if (!_boundaries_inspected)
>>>>>>> 89a26ee8
    calculateBoundaries();

  return _max_y_bound;
}


/**
 * @brief Returns a Cell in this universe.
 * @param cell_id the integer the cell_id
 * @return Returns the cell pointer.
 */
Cell* Universe::getCell(int cell_id) {

  if (_cells.find(cell_id) == _cells.end())
    log_printf(ERROR, "Unable to return Cell with ID = %d from Universe with "
               "ID = %d since it does not contain this Cell", cell_id, _id);

    return _cells.at(cell_id);
}


/**
 * @brief Return the container of Cell IDs and Cell pointers in this Universe.
 * @return std::map of Cell IDs
 */
std::map<int, Cell*> Universe::getCells() const {
  return _cells;
}


/**
 * @brief Returns the std::map of Cell IDs and Cell pointers in this Universe
 *        at all nested Universe levels.
 * @return std::map of Cell IDs and pointers
 */
std::map<int, Cell*> Universe::getAllCells() {

  std::map<int, Cell*> cells;
  std::map<int, Cell*>::iterator iter;

  /* Add this Universe's Cells to the map */
  cells.insert(_cells.begin(), _cells.end());

  /* Append all Cells in each Cell in the Universe to the map */
  for (iter = _cells.begin(); iter != _cells.end(); ++iter) {
    std::map<int, Cell*> nested_cells = iter->second->getAllCells();
    cells.insert(nested_cells.begin(), nested_cells.end());
  }

  return cells;
}


/**
 * @brief Returns the std::map of all IDs and Material pointers filling
          this Universe.
 * @return std::map of Material IDs and pointers
 */
std::map<int, Material*> Universe::getAllMaterials() {

  std::map<int, Cell*> cells = getAllCells();
  std::map<int, Cell*>::iterator iter;
  std::map<int, Material*> materials;

  Cell* cell;
  Material* material;

  for (iter = cells.begin(); iter != cells.end(); ++iter) {
    cell = iter->second;

    if (cell->getType() == MATERIAL) {
      material = cell->getFillMaterial();
      materials[material->getId()] = material;
    }
  }

  return materials;
}


/**
 * @brief Returns the std::map of all nested Universe IDs and Universe pointers
          filling this Universe.
 * @return std::map of Universe IDs and pointers
 */
std::map<int, Universe*> Universe::getAllUniverses() {

  /* Get all Cells in this Universe */
  std::map<int, Cell*> cells = getAllCells();

  std::map<int, Universe*> universes;
  universes[_id] = this;
  std::map<int, Cell*>::iterator iter;
  Cell* cell;

  /* Append all Universes containing each Cell to the map */
  for (iter = cells.begin(); iter != cells.end(); ++iter) {
    cell = iter->second;
    std::map<int, Universe*> nested_universes = cell->getAllUniverses();
    universes.insert(nested_universes.begin(), nested_universes.end());
  }

  return universes;
}


/**
 * @brief Returns true if the Universe contains a Cell filled by a fissionable
 *        Material and false otherwise.
 * @details This method should not be called prior to the calling of the
 *          Geometry::computeFissionability() method.
 * @return true if contains a fissionable Material
 */
bool Universe::isFissionable() {
  return _fissionable;
}


/**
 * @brief Sets the name of the Universe
 * @param name the Universe name string
 */
void Universe::setName(const char* name) {
  int length = strlen(name);

  if (_name != NULL)
    delete [] _name;

  /* Initialize a character array for the Universe's name */
  _name = new char[length+1];

  /* Copy the input character array Universe name to the class attribute name */
  for (int i=0; i <= length; i++)
    _name[i] = name[i];
}


/**
 * @brief Sets the Universe type to SIMPLE or LATTICE.
 * @param type the Universe type
 */
void Universe::setType(universeType type) {
  _type = type;
}


/**
 * @brief Sets whether or not this Universe contains a fissionable Material
 *        with a non-zero fission cross-section.
 * @details This method is called by the Geometry::computeFissionability()
 *          class method.
 * @param fissionable true if the Universe contains a fissionable Material;
 *        false otherwise
 */
void Universe::setFissionability(bool fissionable) {
  _fissionable = fissionable;
}


/**
 * @brief Adds a Cell to this Universe.
 * @details Stores the user-specified Cell ID and Cell pointer in a std::map
 *          along with all of other Cells added to this Universe.
 * @param cell the Cell pointer
 */
void Universe::addCell(Cell* cell) {

  try {
    _cells.insert(std::pair<int, Cell*>(cell->getId(), cell));
    log_printf(DEBUG, "Added Cell with ID = %d to Universe with ID = %d",
               cell->getId(), _id);
  }
  catch (std::exception &e) {
    log_printf(ERROR, "Unable to add Cell with ID = %d to Universe with"
               " ID = %d. Backtrace:\n%s", cell, _id, e.what());
  }

<<<<<<< HEAD
  _boundaries_not_updated = true;
=======
  _boundaries_inspected = false;
>>>>>>> 89a26ee8
}


/**
 * @brief Removes a Cell from this Universe's container of Cells.
 * @param cell a pointer to the Cell to remove
 */
void Universe::removeCell(Cell* cell) {
  if (_cells.find(cell->getId()) != _cells.end())
    _cells.erase(cell->getId());

<<<<<<< HEAD
  _boundaries_not_updated = true;
=======
  _boundaries_inspected = false;
>>>>>>> 89a26ee8
}


/**
 * @brief Finds the Cell for which a LocalCoords object resides.
 * @details Finds the Cell that a LocalCoords object is located inside by
 *          checking each of this Universe's Cells. Returns NULL if the
 *          LocalCoords is not in any of the Cells.
 * @param coords a pointer to the LocalCoords of interest
 * @return a pointer the Cell where the LocalCoords is located
 */
Cell* Universe::findCell(LocalCoords* coords) {

  Cell* cell;
  std::vector<Cell*> cells;
  std::vector<Cell*>::iterator iter;

  /* Sets the LocalCoord type to UNIV at this level */
  coords->setType(UNIV);

  /* If the LocalCoords is populated with Universe/Cell already, we assume
   * that we are looking for the location in a neighboring Cell */
  if (coords->getCell() != NULL)
    cells = coords->getCell()->getNeighbors();

  /* Add all of Universe's Cells to the back of neighbor Cells vector */
  std::transform(_cells.begin(), _cells.end(),
                 std::back_inserter(cells), pair_second(_cells));

  /* Loop over all Cells */
  for (iter = cells.begin(); iter != cells.end(); ++iter) {
    cell = (*iter);

    if (cell->containsCoords(coords)) {

      /* Set the Cell on this level */
      coords->setCell(cell);

      /* MATERIAL type Cell - lowest level, terminate search for Cell */
      if (cell->getType() == MATERIAL)
        return cell;

      /* FILL type Cell - Cell contains a Universe at a lower level
       * Update coords to next level and continue search */
      else if (cell->getType() == FILL) {

        LocalCoords* next_coords =
            new LocalCoords(coords->getX(), coords->getY(), coords->getZ());
        next_coords->setPhi(coords->getPhi());

        /* Apply translation to position in the next coords */
	if (cell->isTranslated()){
	  double* translation = cell->getTranslation();
	  double new_x = coords->getX() + translation[0];
	  double new_y = coords->getY() + translation[1];
	  double new_z = coords->getZ() + translation[2];
	  next_coords->setX(new_x);
	  next_coords->setY(new_y);
	  next_coords->setZ(new_z);
	}

        /* Apply rotation to position and direction in the next coords */
	if (cell->isRotated()){
	  double x = coords->getX();
	  double y = coords->getY();
	  double z = coords->getZ();
	  double* matrix = cell->getRotationMatrix();
	  double new_x = matrix[0] * x + matrix[1] * y + matrix[2] * z;
	  double new_y = matrix[3] * x + matrix[4] * y + matrix[5] * z;
	  double new_z = matrix[6] * x + matrix[7] * y + matrix[8] * z;
	  next_coords->setX(new_x);
	  next_coords->setY(new_y);
	  next_coords->setZ(new_z);
          next_coords->incrementPhi(cell->getPsi() * M_PI / 180.);
	}

        Universe* univ = cell->getFillUniverse();
        next_coords->setUniverse(univ);

        coords->setNext(next_coords);
        next_coords->setPrev(coords);
        if (univ->getType() == SIMPLE)
          return univ->findCell(next_coords);
        else
          return static_cast<Lattice*>(univ)->findCell(next_coords);
      }
    }
  }

  return NULL;
}


/**
 * @brief Subdivides all of the Material-filled Cells within this Universe
 *        into rings and angular sectors aligned with the z-axis.
 * @param max_radius the maximum allowable radius used in the subdivisions
 */
void Universe::subdivideCells(double max_radius) {

  log_printf(DEBUG, "Subdividing Cells for Universe ID=%d "
	     "with max radius %f", _id, max_radius);

  std::map<int, Cell*>::iterator iter;

  for (iter = _cells.begin(); iter != _cells.end(); ++iter) {

    /* Cells filled with Materials */
    if (iter->second->getType() == MATERIAL) {
      Cell* cell = iter->second;

      if (cell->getNumRings() > 0 || cell->getNumSectors() > 0)
        cell->subdivideCell(max_radius);
    }

    /* Cells filled with Universes */
    else {
      Universe* fill = iter->second->getFillUniverse();
      if (fill->getType() == SIMPLE)
        fill->subdivideCells(max_radius);
      else
        static_cast<Lattice*>(fill)->subdivideCells(max_radius);
    }
  }
}


/**
 * @brief Builds collections of neighboring Cells for all Cells in this
 *        Universe for optimized ray tracing.
 */
void Universe::buildNeighbors() {

  /* Loop over all of the Universe's Cells and make recursive call */
  std::map<int, Cell*>::iterator iter;
  for (iter = _cells.begin(); iter != _cells.end(); ++iter)
    iter->second->buildNeighbors();
}


/**
 * @brief Convert the member attributes of this Universe to a character array.
 * @return a character array representing the Universe's attributes
 */
std::string Universe::toString() {

  std::stringstream string;
  std::map<int, Cell*>::iterator iter;

  string << "Universe ID = " << _id;
  string << ", name = " << _name;

  string << ", type = ";
  if (_type == SIMPLE)
    string << "SIMPLE";
  else
    string << "LATTICE";

  string << ", # cells = " << _cells.size() << ", cell IDs = ";

  for (iter = _cells.begin(); iter != _cells.end(); ++iter)
    string << iter->first << ", ";

  return string.str();
}


/**
 * @brief Prints a string representation of the Universe's attributes to
 *        the console.
 */
void Universe::printString() {
  log_printf(RESULT, toString().c_str());
}


/**
 * @brief Clones this Universe and copy cells map
 * @return a pointer to the Universe clone
 */
Universe* Universe::clone() {

  log_printf(DEBUG, "Cloning Universe %d", _id);

  /* Instantiate new Universe clone */
  Universe* clone = new Universe(universe_id(), _name);

  /* Loop over Cells in Universe and clone each one */
  std::map<int, Cell*>::iterator iter1;
  for (iter1 = _cells.begin(); iter1 != _cells.end(); ++iter1) {

    /* If the Cell is filled with a Material, clone it */
    if (iter1->second->getType() == MATERIAL) {

      /* Clone the Cell */
      Cell* parent = static_cast<Cell*>(iter1->second);
      Cell* cell_clone = parent->clone();

      /* Add Cell clone to the list */
      clone->addCell(cell_clone);
    }
    /* Throw error message if Cell is FILL type */
    else {
      log_printf(ERROR, "Unable to clone Universe %d since it contains Cell %d"
                 "which is filled with a Universe rather than a Material");
    }
  }

  return clone;
}

/**
 * @brief Constructor sets the user-specified and unique IDs for this Lattice.
 * @param id the user-specified optional Lattice (Universe) ID
 * @param name the user-specified optional Lattice (Universe) name
 */
Lattice::Lattice(const int id, const char* name): Universe(id, name) {

  _type = LATTICE;
  _offset.setCoords(0.0, 0.0, 0.0);

  /* Default width and number of Lattice cells along each dimension */
  _num_x = -1;
  _num_y = -1;
  _num_z = -1;
  _width_x = 0;
  _width_y = 0;
  _width_z = 0;
}


/**
 * @brief Destructor clears memory for all of Universes pointers.
 */
Lattice::~Lattice() {

  /* Clear the triple-nested vector of Universes */
  for (int k=0; k < _num_z; k++) {
    for (int j=0; j < _num_y; j++)
      _universes.at(k).at(j).clear();
    _universes.at(k).clear();
  }

  _universes.clear();
}


/**
 * @brief Set the offset in global coordinates for this Lattice.
 * @details A lattice is assumed to be a rectilinear grid with the center/origin
 *          of the grid located in the center of the Lattice's parent universe.
 *          The offset represents the offset of the lattice center/origin with
 *          respect to the center of the parent universe. Therefore an offset of
 *          (-1,2) would move the center/origin of the lattice to the left 1 cm
 *          and up 2 cm.
 * @param x the offset in the x direction
 * @param y the offset in the y direction
 * @param z the offset in the z direction
 */
void Lattice::setOffset(double x, double y, double z) {
  _offset.setX(x);
  _offset.setY(y);
  _offset.setZ(z);
}


/**
 * @brief Return a pointer to the offset for this Cell (in global coordinates).
 * @return the offset of the Cell
 */
Point* Lattice::getOffset() {
  return &_offset;
}


/**
 * @brief Return the number of Lattice cells along the x-axis.
 * @return the number of Lattice cells along x
 */
int Lattice::getNumX() const {
  return _num_x;
}


/**
 * @brief Return the number of Lattice cells along the y-axis
 * @return the number of Lattice cells along y
 */
int Lattice::getNumY() const {
  return _num_y;
}


/**
 * @brief Return the number of Lattice cells along the z-axis
 * @return the number of Lattice cells along z
 */
int Lattice::getNumZ() const {
  return _num_z;
}


/**
 * @brief Return the width of the Lattice along the x-axis.
 * @return the width of the Lattice cells along x
 */
double Lattice::getWidthX() const {
  return _width_x;
}


/**
 * @brief Return the width of the Lattice along the y-axis.
 * @return the width of the Lattice cells along y
 */
double Lattice::getWidthY() const {
  return _width_y;
}


/**
 * @brief Return the width of the Lattice along the z-axis.
 * @return the width of the Lattice cells along z
 */
double Lattice::getWidthZ() const {
  return _width_z;
}


/**
 * @brief Returns the minimum reachable x-coordinate in the Lattice.
 * @return the minimum reachable x-coordinate
 */
double Lattice::getMinX() {
  return _offset.getX() - (_num_x * _width_x / 2.);
}


/**
 * @brief Returns the maximum reachable x-coordinate in the Lattice.
 * @return the maximum reachable x-coordinate
 */
double Lattice::getMaxX() {
  return _offset.getX() + (_num_x * _width_x / 2.);
}


/**
 * @brief Returns the minimum reachable y-coordinate in the Lattice.
 * @return the minimum reachable y-coordinate
 */
double Lattice::getMinY() {
  return _offset.getY() - (_num_y * _width_y / 2.);
}


/**
 * @brief Returns the maximum reachable y-coordinate in the Lattice.
 * @return the maximum reachable y-coordinate
 */
double Lattice::getMaxY() {
  return _offset.getY() + (_num_y * _width_y / 2.);
}


/**
 * @brief Returns the minimum reachable z-coordinate in the Lattice.
 * @return the minimum reachable z-coordinate
 */
double Lattice::getMinZ() {
  return _offset.getZ() - (_num_z * _width_z / 2.);
}


/**
 * @brief Returns the maximum reachable z-coordinate in the Lattice.
 * @return the maximum reachable z-coordinate
 */
double Lattice::getMaxZ() {
  return _offset.getZ() + (_num_z * _width_z / 2.);
}


/**
 * @brief Returns a pointer to the Universe within a specific Lattice cell.
 * @param lat_x the x index to the Lattice cell
 * @param lat_y the y index to the Lattice cell
 * @param lat_z the z index to the Lattice cell
 * @return pointer to a Universe filling the Lattice cell
 */
Universe* Lattice::getUniverse(int lat_x, int lat_y, int lat_z) const {

  /* Checks that lattice indices are within the bounds of the lattice */
  if (lat_x >= _num_x || lat_y >= _num_y || lat_z >= _num_z ||
      lat_x < 0 || lat_y < 0 || lat_z < 0)
    log_printf(ERROR, "Cannot retrieve Universe from Lattice ID = %d: Index"
               "out of bounds: Tried to access Cell x = %d, y = %d, "
               "z = %d but bounds are x = %d, y = %d, z = %d",
               _id, lat_x, lat_y, lat_z, _num_x, _num_y, _num_z);

  return _universes.at(lat_z).at(lat_y).at(lat_x).second;
}


/**
 * @brief Return a 3D vector of the Universes in the Lattice.
 * @return 3D vector of Universes
 */
std::vector< std::vector< std::vector< std::pair<int, Universe*> > > >*
  Lattice::getUniverses() {
  return &_universes;
}


/**
 * @brief Aggregates a list (vector) of the IDs of all Universes within
 *        the FILL type Cells filling this Universe.
 * @details Note that this method only searches the first level of Cells
 *          below this Universe within the nested Universe coordinate system.
 * @return a vector of Universe IDs
 */
std::map<int, Universe*> Lattice::getUniqueUniverses() {

  std::map<int, Universe*> unique_universes;
  Universe* universe;
  int univ_id;

  for (int k = _num_z-1; k > -1; k--) {
    for (int j = _num_y-1; j > -1;  j--) {
      for (int i = 0; i < _num_x; i++) {
        universe = _universes.at(k).at(j).at(i).second;
        unique_universes[universe->getId()] = universe;
      }
    }
  }

  return unique_universes;
}


/**
 * @brief Returns the std::map of Cell IDs and Cell pointers in this Lattice
 *        at all nested Universe levels.
 * @return std::map of Cell IDs and pointers
 */
std::map<int, Cell*> Lattice::getAllCells() {

  std::map<int, Cell*> cells;
  std::map<int, Universe*> unique_universes = getUniqueUniverses();

  std::map<int, Universe*>::iterator iter;
  std::map<int, Cell*> nested_cells;

  for (iter = unique_universes.begin(); iter != unique_universes.end(); ++iter) {
    nested_cells = iter->second->getAllCells();
    cells.insert(nested_cells.begin(), nested_cells.end());
  }

  return cells;
}


/**
 * @brief Returns the std::map of all nested Universe IDs and Universe pointers
          filling this Lattice.
 * @return std::map of Universe IDs and pointers
 */
std::map<int, Universe*> Lattice::getAllUniverses() {

  /* Initialize a map of all Universes contained by the Lattice in each
   * nested Universe level */
  std::map<int, Universe*> all_universes;

  /* Get all unique Universes contained in each of the Lattice cells */
  std::map<int, Universe*> unique_universes = getUniqueUniverses();

  /* Add the unique Universes filling each Lattice cell */
  all_universes.insert(unique_universes.begin(), unique_universes.end());

  /* Append all Universes containing each Cell to the map */
  std::map<int, Universe*>::iterator iter;
  std::map<int, Universe*> nested_universes;

  for (iter = unique_universes.begin(); iter != unique_universes.end(); ++iter) {
    nested_universes = iter->second->getAllUniverses();
    all_universes.insert(nested_universes.begin(), nested_universes.end());
  }

  return all_universes;
}


/**
 * @brief Set the number of Lattice cells along the x-axis.
 * @param num_x the number of Lattice cells along x
 */
void Lattice::setNumX(int num_x) {
  _num_x = num_x;
}


/**
 * @brief Set the number of Lattice cells along the y-axis.
 * @param num_y the number of Lattice cells along y
 */
void Lattice::setNumY(int num_y) {
  _num_y = num_y;
}


/**
 * @brief Set the number of Lattice cells along the z-axis.
 * @param num_z the number of Lattice cells along z
 */
void Lattice::setNumZ(int num_z) {
  _num_z = num_z;
}


/**
 * @brief Set the width of each Lattice cell.
 * @param width_x the width along the x-axis in centimeters
 * @param width_y the width along the y-axis in centimeters
 * @param width_z the width along the z-axis in centimeters
 */
void Lattice::setWidth(double width_x, double width_y, double width_z) {

  if (width_x <= 0 || width_y <= 0 || width_z <= 0)
    log_printf(ERROR, "Unable to set the width of Lattice ID = %d "
               "for x = %f, y = %f, and z = %f since they are not positive "
               "values", _id, width_x, width_y, _width_z);

  _width_x = width_x;
  _width_y = width_y;
  _width_z = width_z;
}


/**
 * @brief Sets the array of Universe pointers filling each Lattice cell.
 * @details This is a helper method for SWIG to allow users to assign Universes
 *          to a Lattice using a 3D Python list (list of lists of lists). An
 *          example how this method can be called from Python is as follows:
 *
 * @code
 *          u1 = Universe(name='Universe 1')
 *          u2 = Universe(name='Universe 2')
 *          u3 = Universe(name='Universe 3')
 *          lattice.setUniverses([[[u1, u2, u1, u2],
 *                                 [u2, u3, u2, u3],
 *                                 [u1, u2, u1, u2],
 *                                 [u2, u3, u2, u3]],
 *                                [[u1, u2, u1, u2],
 *                                 [u2, u3, u2, u3],
 *                                 [u1, u2, u1, u2],
 *                                 [u2, u3, u2, u3]]])
 * @endcode
 *
 * @param num_z the number of Lattice cells along z
 * @param num_y the number of Lattice cells along y
 * @param num_x the number of Lattice cells along x
 * @param universes the array of Universes for each Lattice cell
 */
void Lattice::setUniverses(int num_z, int num_y, int num_x,
                           Universe** universes) {

  std::map<int, Universe*> unique_universes = getUniqueUniverses();
  std::map<int, Universe*>::iterator iter;

  /* Remove all Universes in the Lattice */
  for (iter = unique_universes.begin(); iter != unique_universes.end(); ++iter)
    removeUniverse(iter->second);

  /* Clear all Universe maps in the Lattice (from a previous run) */
  for (int i=0; i < _num_y; i++)
    _universes.at(i).clear();

  _universes.clear();

  /* Set the Lattice dimensions */
  setNumX(num_x);
  setNumY(num_y);
  setNumZ(num_z);

  Universe* universe;

  /* The Lattice cells are assumed input in row major order starting from the
   * upper left corner. This double loop reorders the Lattice cells from the
   * start from the lower left corner */
  for (int k = 0; k < _num_z; k++) {
    _universes.push_back(
        std::vector< std::vector< std::pair<int, Universe*> > >());
    for (int j = 0; j < _num_y; j++) {

      _universes.at(k).push_back(std::vector< std::pair<int, Universe*> >());

      for (int i = 0; i < _num_x; i++) {
        universe = universes
            [(_num_z-1-k)*_num_x*_num_y + (_num_y-1-j)*_num_x + i];
        _universes.at(k).at(j).push_back(std::pair<int, Universe*>(
            universe->getId(), universe));
      }
    }
  }
}


/**
 * @brief Update the Universe in a particular Lattice cell.
 * @details This method may only be used after an array of Universes
 *          has been assigned with the Lattice::setUniverses(...) method.
 * @param lat_x the Lattice cell index along x
 * @param lat_y the Lattice cell index along y
 * @param lat_z the Lattice cell index along z
 * @param universe the Universe to insert into the Lattice
 */
void Lattice::updateUniverse(int lat_x, int lat_y, int lat_z,
                             Universe* universe) {

  if (_num_x == -1 || _num_y == -1 || _num_z == -1)
    log_printf(ERROR, "Unable to set Universe %d in Lattice %d which "
	       "has not yet been assigned an array of Universes",
	       universe->getId(), _id);
  if (lat_x < 0 || lat_x >= _num_x)
    log_printf(ERROR, "Unable to set Universe %d in Lattice %d with "
	       "Lattice cell index lat_x=%d which is outside the "
	       "array of Universes", universe->getId(), _id, lat_x);
  if (lat_y < 0 || lat_y >= _num_y)
    log_printf(ERROR, "Unable to set Universe %d in Lattice %d with "
	       "Lattice cell index lat_z=%d which is outside the "
	       "array of Universes", universe->getId(), _id, lat_z);
  if (lat_z < 0 || lat_z >= _num_z)
    log_printf(ERROR, "Unable to set Universe %d in Lattice %d with "
	       "Lattice cell index lat_z=%d which is outside the "
	       "array of Universes", universe->getId(), _id, lat_z);

  /* Assign the Universe to the array */
  _universes.at(lat_z).at(lat_y).at(lat_x) =
    std::pair<int, Universe*>(universe->getId(), universe);
}


/**
 * @brief Removes all references to a Universe from the Lattice.
 * @param universe the Universe to remove
 */
void Lattice::removeUniverse(Universe* universe) {

  Universe* null = NULL;

  /* Clear any Universes in the Lattice (from a previous run) */
  for (int k=0; k < _num_z; k++) {
    for (int j=0; j < _num_y; j++) {
      for (int i=0; i < _num_x; i++) {
        if (universe->getId() == getUniverse(i,j,k)->getId())
          _universes.at(k).at(j).at(i) = std::pair<int,Universe*>(-1, null);
      }
    }
  }
}


/**
 * @brief Subdivides all of the Material-filled Cells within this Lattice
 *        into rings and angular sectors aligned with the z-axis.
 * @param max_radius the maximum allowable radius used in the subdivisions
 */
void Lattice::subdivideCells(double max_radius) {

  log_printf(DEBUG, "Subdividing Cells for Lattice ID=%d "
             "with max radius %f", _id, max_radius);

  std::map<int, Universe*>::iterator iter;
  std::map<int, Universe*> universes = getUniqueUniverses();

  /* Compute the max radius as the distance from the center to a corner
   * of a Lattice cell. */
  double radius = sqrt(_width_x*_width_x/4.0 + _width_y*_width_y/4.0);

  /* If the lattice pitch is smaller than max_radius parameter, over-ride it */
  if (radius < max_radius)
    max_radius = radius;

  /* Subdivide all Cells */
  for (iter = universes.begin(); iter != universes.end(); ++iter)
    iter->second->subdivideCells(max_radius);
}


/**
 * @brief Builds collections of neighboring Cells for all Cells in each
 *        Universe in the Lattice for optimized ray tracing.
 */
void Lattice::buildNeighbors() {

  /* Get list of unique Universes in this Lattice */
  std::map<int, Universe*> universes = getUniqueUniverses();

  /* Loop over each Universe and make recursive call */
  std::map<int, Universe*>::iterator iter;
  for (iter = universes.begin(); iter != universes.end(); ++iter)
    iter->second->buildNeighbors();
}



/**
 * @brief Checks if a Point is within the bounds of a Lattice.
 * @param point a pointer to the Point of interest
 * @return true if the Point is in the bounds, false if not
 */
bool Lattice::withinBounds(Point* point) {

  /* Computes the Lattice bounds */
  double bound_x_max = _offset.getX() + _num_x/2.0 * _width_x;
  double bound_x_min = _offset.getX() - _num_x/2.0 * _width_x;
  double bound_y_max = _offset.getY() + _num_y/2.0 * _width_y;
  double bound_y_min = _offset.getY() - _num_y/2.0 * _width_y;
  double bound_z_max = _offset.getZ() + _num_z/2.0 * _width_z;
  double bound_z_min = _offset.getZ() - _num_z/2.0 * _width_z;

  double x = point->getX();
  double y = point->getY();
  double z = point->getZ();

  /* If the Point is outside the x bounds */
  if (x > bound_x_max || x < bound_x_min)
    return false;

  /* If the Point is outside the y bounds */
  else if (y > bound_y_max || y < bound_y_min)
    return false;

  /* If the Point is outside the z bounds */
  else if (z > bound_z_max || z < bound_z_min)
    return false;

  /* If the Point is within the bounds */
  else
    return true;
}


/**
 * @brief Finds the Cell within this Lattice that a LocalCoords is in.
 * @details This method first find the Lattice cell, then searches the
 *          Universe inside that Lattice cell. If LocalCoords is outside
 *          the bounds of the Lattice, this method will return NULL.
 * @param coords the LocalCoords of interest
 * @return a pointer to the Cell this LocalCoord is in or NULL
 */
Cell* Lattice::findCell(LocalCoords* coords) {

  /* Set the LocalCoord to be a LAT type at this level */
  coords->setType(LAT);

  /* Compute the x, y, and z indices for the Lattice cell this coord is in */
  int lat_x = getLatX(coords->getPoint());
  int lat_y = getLatY(coords->getPoint());
  int lat_z = getLatZ(coords->getPoint());
  double next_x, next_y, next_z;

  /* If the indices are outside the bound of the Lattice */
  if (lat_x < 0 || lat_x >= _num_x ||
      lat_y < 0 || lat_y >= _num_y ||
      lat_z < 0 || lat_z >= _num_z) {
    return NULL;
  }

  /* Compute local position of Point in the next level Universe */
  next_x = coords->getX() -
    (-_width_x*_num_x/2.0 + _offset.getX() + (lat_x + 0.5) * _width_x) +
    getOffset()->getX();
  next_y = coords->getY() -
    (-_width_y*_num_y/2.0 + _offset.getY() + (lat_y + 0.5) * _width_y) +
    getOffset()->getY();

  if (_width_z == std::numeric_limits<double>::infinity())
    next_z = coords->getZ();
  else
    next_z = coords->getZ() -
      (-_width_z*_num_z/2.0 + _offset.getZ() + (lat_z + 0.5) * _width_z) +
      getOffset()->getZ();

  /* Create a new LocalCoords object for the next level Universe */
  LocalCoords* next_coords;

  if (coords->getNext() == NULL)
    next_coords = new LocalCoords(next_x, next_y, next_z);
  else
    next_coords = coords->getNext();

  Universe* univ = getUniverse(lat_x, lat_y, lat_z);
  next_coords->setUniverse(univ);
  next_coords->setPhi(coords->getPhi());

  /* Set Lattice indices */
  coords->setLattice(this);
  coords->setLatticeX(lat_x);
  coords->setLatticeY(lat_y);
  coords->setLatticeZ(lat_z);

  coords->setNext(next_coords);
  next_coords->setPrev(coords);

  /* Search the next lowest level Universe for the Cell */
  return univ->findCell(next_coords);
}


/**
 * @brief Finds the distance to the nearest surface.
 * @details Knowing that a Lattice must be cartesian, this function computes
 *          the distance to the nearest boundary between lattice cells
 *          in the direction of the track.
 * @param coords a pointer to a localcoords object
 * @return the distance to the nearest Lattice cell boundary
 */
double Lattice::minSurfaceDist(LocalCoords* coords) {

  /* Compute the x, y, and z indices for the Lattice cell this point is in */
  int lat_x = getLatX(coords->getPoint());
  int lat_y = getLatY(coords->getPoint());
  double phi = coords->getPhi();

  /* Create planes representing the boundaries of the lattice cell */
  XPlane xplane(0.0);
  YPlane yplane(0.0);

  /* Get the min distance for X PLANE  */
  if (phi < M_PI_2)
    xplane.setX(((lat_x+1) * _width_x - _width_x*_num_x/2.0 + _offset.getX()));
  else
    xplane.setX((lat_x * _width_x - _width_x*_num_x/2.0 + _offset.getX()));

  double dist_x = xplane.getMinDistance(coords);

  /* Get the min distance for Y PLANE */
  if (phi < M_PI)
    yplane.setY(((lat_y+1) * _width_y - _width_y*_num_y/2.0 + _offset.getY()));
  else
    yplane.setY((lat_y * _width_y - _width_y*_num_y/2.0 + _offset.getY()));

  double dist_y = yplane.getMinDistance(coords);

  /* return shortest distance to next lattice cell */
  return std::min(dist_x, dist_y);
}


/**
 * @brief Finds the Lattice cell x index that a point lies in.
 * @param point a pointer to a point being evaluated.
 * @return the Lattice cell x index.
 */
int Lattice::getLatX(Point* point) {

  /* Compute the x indice for the Lattice cell this point is in */
  int lat_x = (int)floor((point->getX() + _width_x*_num_x/2.0 -
                          _offset.getX()) / _width_x);

  /* get the distance to the left surface */
  double dist_to_left = point->getX() + _num_x*_width_x/2.0 - _offset.getX();

  /* Check if the Point is on the Lattice boundaries and if so adjust
   * x Lattice cell indice */
  if (fabs(dist_to_left) < ON_SURFACE_THRESH)
    lat_x = 0;
  else if (fabs(dist_to_left - _num_x*_width_x) < ON_SURFACE_THRESH)
    lat_x = _num_x - 1;
  else if (lat_x < 0 || lat_x > _num_x-1)
    log_printf(ERROR, "Trying to get lattice x index for point that is "
               "outside lattice bounds.");

  return lat_x;
}


/**
 * @brief Finds the Lattice cell y index that a point lies in.
 * @param point a pointer to a point being evaluated.
 * @return the Lattice cell y index.
 */
int Lattice::getLatY(Point* point) {

  /* Compute the y indice for the Lattice cell this point is in */
  int lat_y = (int)floor((point->getY() + _width_y*_num_y/2.0 -
                          _offset.getY()) / _width_y);

  /* get the distance to the bottom surface */
  double dist_to_bottom = point->getY() + _width_y*_num_y/2.0 - _offset.getY();

  /* Check if the Point is on the Lattice boundaries and if so adjust
   * y Lattice cell indice */
  if (fabs(dist_to_bottom) < ON_SURFACE_THRESH)
    lat_y = 0;
  else if (fabs(dist_to_bottom - _num_y*_width_y) < ON_SURFACE_THRESH)
    lat_y = _num_y - 1;
  else if (lat_y < 0 || lat_y > _num_y-1)
    log_printf(ERROR, "Trying to get lattice y index for point that is "
               "outside lattice bounds.");

  return lat_y;
}


/**
 * @brief Finds the Lattice cell z index that a point lies in.
 * @param point a pointer to a point being evaluated.
 * @return the Lattice cell z index.
 */
int Lattice::getLatZ(Point* point) {

  /* Check to see if lattice is infinite in z direction */
  if (_width_z == std::numeric_limits<double>::infinity())
    return 0;

  /* Compute the z indice for the Lattice cell this point is in */
  int lat_z = (int)floor((point->getZ() + _width_z*_num_z/2.0 -
                          _offset.getZ()) / _width_z);

  /* get the distance to the bottom surface */
  double dist_to_bottom = point->getZ() + _width_z*_num_z/2.0 - _offset.getZ();

  /* Check if the Point is on the Lattice boundaries and if so adjust
   * z Lattice cell indice */
  if (fabs(dist_to_bottom) < ON_SURFACE_THRESH)
    lat_z = 0;
  else if (fabs(dist_to_bottom - _num_z*_width_z) < ON_SURFACE_THRESH)
    lat_z = _num_z - 1;
  else if (lat_z < 0 || lat_z > _num_z-1)
    log_printf(ERROR, "Trying to get lattice z index for point that is "
               "outside lattice bounds: %f.", point->getZ());

  return lat_z;
}


/**
 * @brief Converts a Lattice's attributes to a character array representation.
 * @return character array of this Lattice's attributes
 */
std::string Lattice::toString() {

  std::stringstream string;

  string << "Lattice ID = " << _id
         << ", name = " << _name
         << ", # cells along x = " << _num_x
         << ", # cells along y = " << _num_y
         << ", # cells along z = " << _num_z
         << ", x width = " << _width_x
         << ", y width = " << _width_y
         << ", z width = " << _width_z;

  string << "\n\t\tUniverse IDs within this Lattice: ";

  for (int k = _num_z-1; k > -1;  k--) {
    for (int j = _num_y-1; j > -1;  j--) {
      for (int i = 0; i < _num_x; i++)
        string << _universes.at(k).at(j).at(i).first << ", ";
      string << "\n\t\t";
    }
  }

  return string.str();
}


/**
 * @brief Prints a string representation of all of the Lattice's attributes to
 *        the console.
 */
void Lattice::printString() {
  log_printf(RESULT, toString().c_str());
}


/**
 * @brief Finds the Lattice cell index that a point lies in.
 * @details Lattice cells are numbered starting with 0 x-min/y-min/z-min corner.
 *          Lattice cell IDs then increase monotonically from x-min to x-max,
 *          y-min to y-max, and z-min to z-max. Note that values increase first
 *          on the x-axis, followed by the y-axis, then on the z-axis.
 *          For example, the indices for a 4 x 4 x 1 lattice:
 *                  12  13  14  15
 *                  8    9  10  11
 *                  4    5   6   7
 *                  0    1   2   3
 * @param point a pointer to a point being evaluated.
 * @return the Lattice cell index.
 */
int Lattice::getLatticeCell(Point* point) {
  return getLatZ(point)*_num_x*_num_y + getLatY(point)*_num_x + getLatX(point);
}


/**
 * @brief Finds the distance from a point to a particular lattice cell surface.
 * @param cell the cell index that the point is in.
 * @param point a pointer to a point being evaluated.
 * @param surface a surface id to get the distance to.
 * @return the distance to the lattice cell surface of interest.
 */
double Lattice::getDistanceToSurface(int cell, Point* point, int surface) {

  /* Get coordinates of the point */
  double x = point->getX();
  double y = point->getY();

  /* Check that the surface is valid */
  if (surface < 0 || surface >= NUM_SURFACES)
    log_printf(ERROR, "Unable to get the distance from point (%f, %f) to "
               "lattice surface %d since there are only %d surfaces",
               x, y, surface, NUM_SURFACES);

  /* Get lattice indices of the cell */
  int lat_x = cell % _num_x;
  int lat_y = cell / _num_x;

  double dist;

  /* Return the distance to the corresponding lattice cell surface */
  if (surface == SURFACE_X_MIN) {
    dist = lat_x*_width_x - _width_x*_num_x/2.0 + _offset.getX();
    return fabs(x - dist);
  }
  else if (surface == SURFACE_X_MAX) {
    dist = (lat_x + 1)*_width_x - _width_x*_num_x/2.0 + _offset.getX();
    return fabs(x - dist);
  }
  else if (surface == SURFACE_Y_MIN) {
    dist = lat_y*_width_y - _width_y*_num_y/2.0 + _offset.getY();
    return fabs(y - dist);
  }
  else {
    dist = (lat_y + 1)*_width_y - _width_y*_num_y/2.0 + _offset.getY();
    return fabs(y - dist);
  }
}


/**
 * @brief Finds the Lattice cell surface that a point lies on.
 *        If the point is not on a surface, -1 is returned.
 * @details The surface indices are defined in constants.h as they
 *          need to be consistent with the surface constant definitions
 *          used in Cmfd. The index returned takes into account
 *         the cell index and returns NUM_SURFACES*cell_index + surface_index.
 * @param cell the cell index that the point is in.
 * @param point a pointer to a point being evaluated.
 * @return the Lattice surface index.
 */
int Lattice::getLatticeSurface(int cell, Point* point) {

  int surface = -1;

  /* Get coordinates of point and cell boundaries */
  double x = point->getX();
  double y = point->getY();
  double z = point->getZ();
  int lat_x = (cell % (_num_x*_num_y)) % _num_x;
  int lat_y = (cell % (_num_x*_num_y)) / _num_x;
  int lat_z = cell / (_num_x*_num_y);

  /* Create planes representing the boundaries of the lattice cell */
  XPlane xplane(0.0);
  YPlane yplane(0.0);

  /* Bools indicating if point is on each surface */
  bool on_min_x, on_max_x, on_min_y, on_max_y;

  /* Check if point is on X_MIN boundary */
  xplane.setX((lat_x*_width_x - _width_x*_num_x/2.0 + _offset.getX()));
  on_min_x = xplane.isPointOnSurface(point);

  /* Check if point is on X_MAX boundary */
  xplane.setX(((lat_x + 1)*_width_x - _width_x*_num_x/2.0 + _offset.getX()));
  on_max_x = xplane.isPointOnSurface(point);

  /* Check if point is on Y_MIN boundary */
  yplane.setY((lat_y*_width_y - _width_y*_num_y/2.0 + _offset.getY()));
  on_min_y = yplane.isPointOnSurface(point);

  /* Check if point is on Y_MAX boundary */
  yplane.setY(((lat_y + 1)*_width_y - _width_y*_num_y/2.0 + _offset.getY()));
  on_max_y = yplane.isPointOnSurface(point);

  if (on_min_x) {
    if (on_min_y)
      surface = SURFACE_X_MIN_Y_MIN;
    else if (on_max_y)
      surface = SURFACE_X_MIN_Y_MAX;
    else
      surface = SURFACE_X_MIN;
  }
  else if (on_max_x) {
    if (on_min_y)
      surface = SURFACE_X_MAX_Y_MIN;
    else if (on_max_y)
      surface = SURFACE_X_MAX_Y_MAX;
    else
      surface = SURFACE_X_MAX;
  }
  else if (on_min_y)
    surface = SURFACE_Y_MIN;
  else if (on_max_y)
    surface = SURFACE_Y_MAX;

  if (surface != -1)
    surface = NUM_SURFACES * cell + surface;

  return surface;
}


/**
  * @brief  Calculates the boundary locations and 
  *         conditions (VACUUM or REFLECTIVE) at the
  *         maximum and minimum reachable coordinates in the Universe
  */
void Universe::calculateBoundaries() {

  /* Calculate the minimum reachable x-coordinate in the geometry and store it
   * in _x_min */
  double min_x = -std::numeric_limits<double>::infinity();
  std::map<int, Cell*>::iterator c_iter;
  std::map<int, surface_halfspace*>::iterator s_iter;
  Surface* surf;
  int halfspace;

  /* Check if the universe contains a cell with an x-min boundary */
  for (c_iter = _cells.begin(); c_iter != _cells.end(); ++c_iter) {
    std::map<int, surface_halfspace*> surfs = c_iter->second->getSurfaces();

    for (s_iter = surfs.begin(); s_iter != surfs.end(); ++s_iter) {
      surf = s_iter->second->_surface;
      halfspace = s_iter->second->_halfspace;

      if (surf->getSurfaceType() == XPLANE && halfspace == +1 &&
          surf->getBoundaryType() != BOUNDARY_NONE)
        min_x = surf->getMinX(halfspace);
    }
  }

  /* If a x-min boundary was not found, get the x-min from the bounding boxes
   * of the cells */
  for (c_iter = _cells.begin(); c_iter != _cells.end(); ++c_iter)
    min_x = std::min(min_x, c_iter->second->getMinX());

  _min_x = min_x;

  /* Calculate the maximum reachable x-coordinate in the geometry and store it
   * in _x_max */
  double max_x = std::numeric_limits<double>::infinity();

  /* Check if the universe contains a cell with an x-max boundary */
  for (c_iter = _cells.begin(); c_iter != _cells.end(); ++c_iter) {
    std::map<int, surface_halfspace*> surfs = c_iter->second->getSurfaces();

    for (s_iter = surfs.begin(); s_iter != surfs.end(); ++s_iter) {
      surf = s_iter->second->_surface;
      halfspace = s_iter->second->_halfspace;
      if (surf->getSurfaceType() == XPLANE && halfspace == -1 &&
          surf->getBoundaryType() != BOUNDARY_NONE)
        max_x = surf->getMaxX(halfspace);
    }
  }

  /* If a x-max boundary was not found, get the x-max from the bounding boxes
   * of the cells */
  for (c_iter = _cells.begin(); c_iter != _cells.end(); ++c_iter)
    max_x = std::max(max_x, c_iter->second->getMaxX());

  _max_x = max_x;


  /* Calculate the minimum reachable y-coordinate in the geometry and store it
   * in _y_min */
  double min_y = -std::numeric_limits<double>::infinity();

  /* Check if the universe contains a cell with an y-min boundary */
  for (c_iter = _cells.begin(); c_iter != _cells.end(); ++c_iter) {
    std::map<int, surface_halfspace*> surfs = c_iter->second->getSurfaces();

    for (s_iter = surfs.begin(); s_iter != surfs.end(); ++s_iter) {
      surf = s_iter->second->_surface;
      halfspace = s_iter->second->_halfspace;

      if (surf->getSurfaceType() == YPLANE && halfspace == +1 &&
          surf->getBoundaryType() != BOUNDARY_NONE)
        min_y = surf->getMinY(halfspace);
    }
  }

  /* If a y-min boundary was not found, get the y-min from the bounding boxes
   * of the cells */
  for (c_iter = _cells.begin(); c_iter != _cells.end(); ++c_iter)
    min_y = std::min(min_y, c_iter->second->getMinY());

  _min_y = min_y;

  /* Calculate the maximum reachable y-coordinate in the geometry and store it
   * in _y_max */
  double max_y = std::numeric_limits<double>::infinity();

  /* Check if the universe contains a cell with an y-max boundary */
  for (c_iter = _cells.begin(); c_iter != _cells.end(); ++c_iter) {
    std::map<int, surface_halfspace*>surfs = c_iter->second->getSurfaces();

    for (s_iter = surfs.begin(); s_iter != surfs.end(); ++s_iter) {
      surf = s_iter->second->_surface;
      halfspace = s_iter->second->_halfspace;
      if (surf->getSurfaceType() == YPLANE && halfspace == -1 &&
          surf->getBoundaryType() != BOUNDARY_NONE)
        max_y = surf->getMaxY(halfspace);
    }
  }

  /* If a y-max boundary was not found, get the y-max from the bounding boxes
   * of the cells */
  for (c_iter = _cells.begin(); c_iter != _cells.end(); ++c_iter)
    max_y = std::max(max_y, c_iter->second->getMaxY());

  _max_y = max_y;

  /* Calculate the minimum reachable z-coordinate in the geometry and store it
   * in _z_min */
  double min_z = -std::numeric_limits<double>::infinity();
  std::map<int, Cell*>::iterator iter;

  for (iter = _cells.begin(); iter != _cells.end(); ++iter)
    min_z = std::min(min_z, iter->second->getMinZ());

  _min_z = min_z;

  /* Calculate the maximum reachable z-coordinate in the geometry and store it
   * in _z_max */
  double max_z = std::numeric_limits<double>::infinity();

  for (iter = _cells.begin(); iter != _cells.end(); ++iter)
    max_z = std::max(max_z, iter->second->getMaxZ());

  _max_z = max_z;

  /* Calculate the boundary condition at the minimum 
   * reachable x-coordinate in the Universe and store it in _min_x_bound.
   */
  boundaryType bc_x_min = BOUNDARY_NONE;

  /* Check if the universe contains a cell with an x-min boundary */
  for (c_iter = _cells.begin(); c_iter != _cells.end(); ++c_iter) {
    std::map<int, surface_halfspace*>surfs = c_iter->second->getSurfaces();

    for (s_iter = surfs.begin(); s_iter != surfs.end(); ++s_iter) {
      surf = s_iter->second->_surface;
      halfspace = s_iter->second->_halfspace;

      if (surf->getSurfaceType() == XPLANE && halfspace == +1 &&
          surf->getBoundaryType() != BOUNDARY_NONE)
        bc_x_min = surf->getBoundaryType();
    }
  }

  _min_x_bound = bc_x_min;

  /* Calculate the boundary condition at the maximum 
   * reachable x-coordinate in the Universe and store it in _max_x_bound.
   */
  boundaryType bc_x_max = BOUNDARY_NONE;

  /* Check if the universe contains a cell with an x-min boundary */
  for (c_iter = _cells.begin(); c_iter != _cells.end(); ++c_iter) {
    std::map<int, surface_halfspace*>surfs = c_iter->second->getSurfaces();

    for (s_iter = surfs.begin(); s_iter != surfs.end(); ++s_iter) {
      surf = s_iter->second->_surface;
      halfspace = s_iter->second->_halfspace;

      if (surf->getSurfaceType() == XPLANE && halfspace == -1 &&
          surf->getBoundaryType() != BOUNDARY_NONE)
        bc_x_max = surf->getBoundaryType();
    }
  }

  _max_x_bound = bc_x_max;

  /* Calculate the boundary condition at the minimum 
   * reachable y-coordinate in the Universe and store it in _min_y_bound.
   */
  boundaryType bc_y_min = BOUNDARY_NONE;

  /* Check if the universe contains a cell with an x-min boundary */
  for (c_iter = _cells.begin(); c_iter != _cells.end(); ++c_iter) {
    std::map<int, surface_halfspace*>surfs = c_iter->second->getSurfaces();

    for (s_iter = surfs.begin(); s_iter != surfs.end(); ++s_iter) {
      surf = s_iter->second->_surface;
      halfspace = s_iter->second->_halfspace;

      if (surf->getSurfaceType() == YPLANE && halfspace == +1 &&
          surf->getBoundaryType() != BOUNDARY_NONE)
        bc_y_min = surf->getBoundaryType();
    }
  }

  _min_y_bound = bc_y_min;

  /* Calculate the boundary condition at the maximum 
   * reachable y-coordinate in the Universe and store it in _max_y_bound.
   */
  boundaryType bc_y_max = BOUNDARY_NONE;

  /* Check if the universe contains a cell with an x-min boundary */
  for (c_iter = _cells.begin(); c_iter != _cells.end(); ++c_iter) {
    std::map<int, surface_halfspace*>surfs = c_iter->second->getSurfaces();

    for (s_iter = surfs.begin(); s_iter != surfs.end(); ++s_iter) {
      surf = s_iter->second->_surface;
      halfspace = s_iter->second->_halfspace;

      if (surf->getSurfaceType() == YPLANE && halfspace == -1 &&
          surf->getBoundaryType() != BOUNDARY_NONE)
        bc_y_max = surf->getBoundaryType();
    }
  }

  _max_y_bound = bc_y_max;

<<<<<<< HEAD
  _boundaries_not_updated = false;
=======
  _boundaries_inspected = true;
>>>>>>> 89a26ee8
}

/**
  * @brief  sets _boundaries_not_updated to true so boundaries will be
  *         recalculated if needed
  */
void Universe::resetBoundaries() {

<<<<<<< HEAD
  _boundaries_not_updated = true;
=======
  _boundaries_inspected = false;
>>>>>>> 89a26ee8
}<|MERGE_RESOLUTION|>--- conflicted
+++ resolved
@@ -67,12 +67,7 @@
 
   _type = SIMPLE;
 
-<<<<<<< HEAD
-  _boundaries_not_updated = true;
-
-=======
   _boundaries_inspected = false;
->>>>>>> 89a26ee8
 
   /* By default, the Universe's fissionability is unknown */
   _fissionable = false;
@@ -142,11 +137,7 @@
  */
 double Universe::getMinX() {
 
-<<<<<<< HEAD
-  if (_boundaries_not_updated)
-=======
   if (!_boundaries_inspected)
->>>>>>> 89a26ee8
     calculateBoundaries();
 
   return _min_x;
@@ -159,11 +150,7 @@
  */
 double Universe::getMaxX() {
 
-<<<<<<< HEAD
-  if (_boundaries_not_updated)
-=======
   if (!_boundaries_inspected)
->>>>>>> 89a26ee8
     calculateBoundaries();
 
   return _max_x;
@@ -176,11 +163,7 @@
  */
 double Universe::getMinY() {
 
-<<<<<<< HEAD
-  if (_boundaries_not_updated)
-=======
   if (!_boundaries_inspected)
->>>>>>> 89a26ee8
     calculateBoundaries();
 
   return _min_y;
@@ -193,11 +176,7 @@
  */
 double Universe::getMaxY() {
 
-<<<<<<< HEAD
-  if (_boundaries_not_updated)
-=======
   if (!_boundaries_inspected)
->>>>>>> 89a26ee8
     calculateBoundaries();
 
   return _max_y;
@@ -210,11 +189,7 @@
  */
 double Universe::getMinZ() {
 
-<<<<<<< HEAD
-  if (_boundaries_not_updated)
-=======
   if (!_boundaries_inspected)
->>>>>>> 89a26ee8
     calculateBoundaries();
 
   return _min_z;
@@ -227,11 +202,7 @@
  */
 double Universe::getMaxZ() {
 
-<<<<<<< HEAD
-  if (_boundaries_not_updated)
-=======
   if (!_boundaries_inspected)
->>>>>>> 89a26ee8
     calculateBoundaries();
 
   return _max_z;
@@ -245,11 +216,7 @@
  */
 boundaryType Universe::getMinXBoundaryType() {
 
-<<<<<<< HEAD
-  if (_boundaries_not_updated)
-=======
   if (!_boundaries_inspected)
->>>>>>> 89a26ee8
     calculateBoundaries();
 
   return _min_x_bound;
@@ -263,11 +230,7 @@
  */
 boundaryType Universe::getMaxXBoundaryType() {
 
-<<<<<<< HEAD
-  if (_boundaries_not_updated)
-=======
   if (!_boundaries_inspected)
->>>>>>> 89a26ee8
     calculateBoundaries();
 
   return _max_x_bound;
@@ -281,11 +244,7 @@
  */
 boundaryType Universe::getMinYBoundaryType() {
 
-<<<<<<< HEAD
-  if (_boundaries_not_updated)
-=======
   if (!_boundaries_inspected)
->>>>>>> 89a26ee8
     calculateBoundaries();
 
   return _min_y_bound;
@@ -299,11 +258,7 @@
  */
 boundaryType Universe::getMaxYBoundaryType() {
 
-<<<<<<< HEAD
-  if (_boundaries_not_updated)
-=======
   if (!_boundaries_inspected)
->>>>>>> 89a26ee8
     calculateBoundaries();
 
   return _max_y_bound;
@@ -481,11 +436,7 @@
                " ID = %d. Backtrace:\n%s", cell, _id, e.what());
   }
 
-<<<<<<< HEAD
-  _boundaries_not_updated = true;
-=======
   _boundaries_inspected = false;
->>>>>>> 89a26ee8
 }
 
 
@@ -497,11 +448,7 @@
   if (_cells.find(cell->getId()) != _cells.end())
     _cells.erase(cell->getId());
 
-<<<<<<< HEAD
-  _boundaries_not_updated = true;
-=======
   _boundaries_inspected = false;
->>>>>>> 89a26ee8
 }
 
 
@@ -1831,11 +1778,7 @@
 
   _max_y_bound = bc_y_max;
 
-<<<<<<< HEAD
-  _boundaries_not_updated = false;
-=======
   _boundaries_inspected = true;
->>>>>>> 89a26ee8
 }
 
 /**
@@ -1844,9 +1787,5 @@
   */
 void Universe::resetBoundaries() {
 
-<<<<<<< HEAD
-  _boundaries_not_updated = true;
-=======
   _boundaries_inspected = false;
->>>>>>> 89a26ee8
 }