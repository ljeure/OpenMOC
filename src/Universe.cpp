--- conflicted
+++ resolved
@@ -1104,15 +1104,9 @@
 
     _universes.push_back(std::vector< std::pair<int, Universe*> >());
 
-<<<<<<< HEAD
-    for (int j = 0; j < _num_x; j++){
-      universe = universes[(_num_y-1-i)*_num_x + j];
-      _universes.at(i).push_back(std::pair<int, Universe*>
-=======
     for (int i = 0; i < _num_x; i++){
       universe = universes[(_num_y-1-j)*_num_x + i];
       _universes.at(j).push_back(std::pair<int, Universe*>
->>>>>>> 69811e38
                                  (universe->getId(), universe));
     }
   }
