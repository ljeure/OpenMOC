--- conflicted
+++ resolved
@@ -90,11 +90,7 @@
   double _max_z;
 
   /** A flag for determining if boundaries are up to date */
-<<<<<<< HEAD
-  bool _boundaries_not_updated;
-=======
   bool _boundaries_inspected;
->>>>>>> 89a26ee8
 
   /** The boundaryTypes of the universe */
   boundaryType _min_x_bound;
