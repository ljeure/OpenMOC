#include "Solver.h"
/**
 * @brief Constructor initializes an empty Solver class with array pointers
 *        set to NULL.
 * @param track_generator an optional pointer to a TrackGenerator object
 */
Solver::Solver(TrackGenerator* track_generator) {

  /* Default values */
  _num_materials = 0;
  _num_groups = 0;
  _num_azim = 0;

  _num_FSRs = 0;
  _num_fissionable_FSRs = 0;
  _FSR_volumes = NULL;
  _FSR_materials = NULL;

  _track_generator = NULL;
  _geometry = NULL;
  _cmfd = NULL;
  _exp_evaluator = new ExpEvaluator();

  _tracks = NULL;
  _polar_weights = NULL;
  _boundary_flux = NULL;
  _boundary_leakage = NULL;

  _scalar_flux = NULL;
  _fission_sources = NULL;
  _scatter_sources = NULL;
  _fixed_sources = NULL;
  _old_fission_sources = NULL;
  _reduced_sources = NULL;
  _source_residuals = NULL;

  if (track_generator != NULL)
    setTrackGenerator(track_generator);

  /* Default polar quadrature */
  _user_polar_quad = false;
  _polar_quad = new TYPolarQuad();
  _num_polar = 3;
  _two_times_num_polar = 2 * _num_polar;
  _polar_times_groups = 0;

  _num_iterations = 0;
  _converge_thresh = 1E-5;
  _converged_source = false;

  _timer = new Timer();
}


/**
 * @brief Destructor deletes arrays of boundary angular fluxes,
 *        scalar fluxes and sources for each FSR and energy group.
 * @details Deallocates memory for all arrays allocated for the Solver,
 *          including fluxes, sources, quadrature weights, and exponential
 *          linear interpolation table.
 */
Solver::~Solver() {

  if (_FSR_volumes != NULL)
    delete [] _FSR_volumes;

  if (_FSR_materials != NULL)
    delete [] _FSR_materials;

  if (_polar_weights != NULL)
    delete [] _polar_weights;

  if (_boundary_flux != NULL)
    delete [] _boundary_flux;

  if (_scalar_flux != NULL)
    delete [] _scalar_flux;

  if (_fission_sources != NULL)
    delete [] _fission_sources;

  if (_scatter_sources != NULL)
    delete [] _scatter_sources;

  if (_fixed_sources != NULL)
    delete [] _fixed_sources;

  if (_old_fission_sources != NULL)
    delete [] _old_fission_sources;

  if (_reduced_sources != NULL)
    delete [] _reduced_sources;

  if (_source_residuals != NULL)
    delete [] _source_residuals;

  if (_exp_evaluator != NULL)
    delete _exp_evaluator;

  if (_polar_quad != NULL && !_user_polar_quad)
    delete _polar_quad;
}


/**
 * @brief Returns a pointer to the Geometry.
 * @return a pointer to the Geometry
 */
Geometry* Solver::getGeometry() {

  if (_geometry == NULL)
    log_printf(ERROR, "Unable to return the Solver's Geometry since it "
               "has not yet been set");

  return _geometry;
}



/**
 * @brief Returns a pointer to the TrackGenerator.
 * @return a pointer to the TrackGenerator
 */
TrackGenerator* Solver::getTrackGenerator() {

  if (_track_generator == NULL)
    log_printf(ERROR, "Unable to return the Solver's TrackGenetrator "
               "since it has not yet been set");

  return _track_generator;
}


/**
 * @brief Returns the calculated volume for a flat source region.
 * @param fsr_id the flat source region ID of interest
 * @return the flat source region volume
 */
FP_PRECISION Solver::getFSRVolume(int fsr_id) {

  if (fsr_id < 0 || fsr_id > _num_FSRs)
    log_printf(ERROR, "Unable to get the volume for FSR %d since the FSR "
               "IDs lie in the range (0, %d)", fsr_id, _num_FSRs);

  else if (_FSR_volumes == NULL)
    log_printf(ERROR, "Unable to get the volume for FSR %d since the FSR "
               "volumes have not yet been computed", fsr_id);

  return _FSR_volumes[fsr_id];
}


/**
 * @brief Returns the number of angles used for the polar quadrature.
 * @return the number of polar angles
 */
int Solver::getNumPolarAngles() {
  return _num_polar;
}


/**
 * @brief Returns the number of source iterations to converge the source.
 * @return the number of iterations
 */
int Solver::getNumIterations() {
  return _num_iterations;
}


/**
 * @brief Returns the total time to converge the source (seconds).
 * @return the time to converge the source (seconds)
 */
double Solver::getTotalTime() {
  return _timer->getSplit("Total time to converge the source");
}


/**
 * @brief Returns the converged eigenvalue \f$ k_{eff} \f$.
 * @return the converged eigenvalue \f$ k_{eff} \f$
 */
FP_PRECISION Solver::getKeff() {
  return _k_eff;
}


/**
 * @brief Returns the threshold for source convergence.
 * @return the threshold for source convergence
 */
FP_PRECISION Solver::getSourceConvergenceThreshold() {
  return _converge_thresh;
}


/**
 * @brief Get the maximum allowable optical length for a track segment
 * @return The max optical length
 */
FP_PRECISION Solver::getMaxOpticalLength() {
  return _exp_evaluator->getMaxOpticalLength();
}


/**
 * @brief Returns whether the solver is using double floating point precision.
 * @return true if so, false otherwise
 */
bool Solver::isUsingDoublePrecision() {
#ifdef DOUBLE
  return true;
#else
  return false;
#endif
}


/**
 * @brief Returns whether the Solver uses linear interpolation to
 *        compute exponentials.
 * @return true if so, false otherwise
 */
bool Solver::isUsingExponentialInterpolation() {
  return _exp_evaluator->isUsingInterpolation();
}


/**
 * @brief Sets the Geometry for the Solver.
 * @details This is a private setter method for the Solver and is not
 *          intended to be called by the user.
 * @param geometry a pointer to a Geometry object
 */
void Solver::setGeometry(Geometry* geometry) {

  if (geometry->getNumFSRs() == 0)
    log_printf(ERROR, "Unable to set the Geometry for the Solver since the "
               "Geometry has not yet initialized FSRs");

  _geometry = geometry;
  _cmfd = geometry->getCmfd();
  _num_FSRs = _geometry->getNumFSRs();
  _num_groups = _geometry->getNumEnergyGroups();
  _polar_times_groups = _num_groups * _num_polar;
  _num_materials = _geometry->getNumMaterials();
}


/**
 * @brief Set the maximum allowable optical length for a track segment
 * @param max_optical_length The max optical length
 */
void Solver::setMaxOpticalLength(FP_PRECISION max_optical_length) {
  _exp_evaluator->setMaxOpticalLength(max_optical_length);
}


/**
 * @brief Sets the Solver's TrackGenerator with characteristic Tracks.
 * @details The TrackGenerator must already have generated Tracks and have
 *          used ray tracing to segmentize them across the Geometry. This
 *          should be initated in Python prior to assigning the TrackGenerator
 *          to the Solver:
 *
 * @code
 *          geometry.initializeFlatSourceRegions()
 *          track_generator.generateTracks()
 *          solver.setTrackGenerator(track_generator)
 * @endcode
 *
 * @param track_generator a pointer to a TrackGenerator object
 */
void Solver::setTrackGenerator(TrackGenerator* track_generator) {

  if (!track_generator->containsTracks())
    log_printf(ERROR, "Unable to set the TrackGenerator for the Solver "
               "since the TrackGenerator has not yet generated tracks");

  _track_generator = track_generator;
  _num_azim = _track_generator->getNumAzim() / 2;
  int* num_tracks = _track_generator->getNumTracksArray();
  _tot_num_tracks = _track_generator->getNumTracks();
  _tracks = new Track*[_tot_num_tracks];

  /* Initialize the tracks array */
  int counter = 0;

  for (int i=0; i < _num_azim; i++) {
    for (int j=0; j < num_tracks[i]; j++) {
      _tracks[counter] = &_track_generator->getTracks()[i][j];
      counter++;
    }
  }

  /* Retrieve and store the Geometry from the TrackGenerator */  
  setGeometry(_track_generator->getGeometry());
}


/**
 * @brief Assign a PolarQuad object to the Solver.
 * @details This routine allows use of a PolarQuad with any polar angle
 *          quadrature. Alternatively, this routine may take in any subclass
 *          of the PolarQuad parent class, including TYPolarQuad (default),
 *          LeonardPolarQuad, GLPolarQuad, etc.
 *
 *          Users may assign a PolarQuad object to the Solver from 
 *          Python script as follows:
 *
 * @code
 *          polar_quad = openmoc.LeonardPolarQuad()
 *          polar_quad.setNumPolarAngles(2)
 *          solver.setPolarQuadrature(polar_quad)
 * @endcode
 *
 * @param polar_quad a pointer to a PolarQuad object
 */
void Solver::setPolarQuadrature(PolarQuad* polar_quad) {
  _user_polar_quad = true;
  _polar_quad = polar_quad;
  _num_polar = _polar_quad->getNumPolarAngles();
  _two_times_num_polar = 2 * _num_polar;
  _polar_times_groups = _num_groups * _num_polar;
}


/**
 * @brief Sets the threshold for source/flux convergence (>0)
 * @brief The default threshold for convergence is 1E-5.
 * @param source_thresh the threshold for source/flux convergence
 */
void Solver::setSourceConvergenceThreshold(FP_PRECISION source_thresh) {

  if (source_thresh <= 0.0)
    log_printf(ERROR, "Unable to set the convergence threshold to %f "
               "since it is not a positive number", source_thresh);

  _converge_thresh = source_thresh;
}


/**
 * @brief Assign a fixed source for a flat source region and energy group.
 * @details This is a helper routine to perform error checking for the
 *          subclasses which store the source in the appropriate array.
 * @param fsr_id the flat source region ID
 * @param group the energy group
 * @param source the volume-averaged source in this group
 */
void Solver::setFixedSourceByFSR(int fsr_id, int group, FP_PRECISION source) {
  
  if (group <= 0 || group > _num_groups)
    log_printf(ERROR,"Unable to set fixed source for group %d in "
               "in a %d group problem", group, _num_groups);

  if (fsr_id < 0 || fsr_id >= _num_FSRs)
    log_printf(ERROR,"Unable to set fixed source for FSR %d with only "
               "%d FSRs in the geometry", fsr_id, _num_FSRs);
}


/**
 * @brief Assign a fixed source for a Cell and energy group.
 * @details This routine will add the fixed source to all instances of the
 *          Cell in the geometry (e.g., all FSRs for this Cell).
 * @param fsr_id the Cell of interest
 * @param group the energy group
 * @param source the volume-averaged source in this group
 */
void Solver::setFixedSourceByCell(Cell* cell, int group, FP_PRECISION source) {

  /* If the Cell is filled by a Universe, recursively
   * add the source to all Cells within it */
  if (cell->getType() == FILL) {
    std::map<int, Cell*> cells = cell->getAllCells();
    std::map<int, Cell*>::iterator iter;
    for (iter = cells.begin(); iter != cells.end(); ++iter)
      setFixedSourceByCell(iter->second, group, source);
  }

  /* If the Cell is filled by a Material, add the 
   * source to all FSRs for this Cell */
  else {
    CellBasic* fsr_cell;
    
    for (int r=0; r < _num_FSRs; r++) {
      fsr_cell = _geometry->findCellContainingFSR(r);
      if (cell->getId() == fsr_cell->getId())
        setFixedSourceByFSR(r, group, source);
    }
  }
}


/**
 * @brief Assign a fixed source for a Material and energy group.
 * @details This routine will add the fixed source to all instances of the
 *          Material in the geometry (e.g., all FSRs with this Material).
 * @param fsr_id the Material of interest
 * @param group the energy group
 * @param source the volume-averaged source in this group
 */
void Solver::setFixedSourceByMaterial(Material* material, int group, 
                                      FP_PRECISION source) {

  Material* fsr_material;

  /* Add the source to all FSRs for this Material */
  for (int r=0; r < _num_FSRs; r++) {
    fsr_material = _geometry->findFSRMaterial(r);
    if (material->getId() == fsr_material->getId())
      setFixedSourceByFSR(group, r, source);
  }
}


/**
 * @brief Informs the Solver to use linear interpolation to compute the
 *        exponential in the transport equation.
 */
void Solver::useExponentialInterpolation() {
  _exp_evaluator->useInterpolation();
}


/**
 * @brief Informs the Solver to use the exponential intrinsic exp(...) function
 *        to compute the exponential in the transport equation
 */
void Solver::useExponentialIntrinsic() {
  _exp_evaluator->useIntrinsic();
}


/** 
 * @brief Initializes new PolarQuad object.
 * @details Deletes memory old PolarQuad if one was previously allocated.
 */
void Solver::initializePolarQuadrature() {

  FP_PRECISION azim_weight;
  FP_PRECISION* azim_weights = _track_generator->getAzimWeights();

  /* Create Tabuchi-Yamamoto polar quadrature if a
   * PolarQuad was not assigned by the user */
  if (_polar_quad == NULL)
    _polar_quad = new TYPolarQuad();

  /* Initialize the PolarQuad object */
  _polar_quad->setNumPolarAngles(_num_polar);
  _polar_quad->initialize();
  _polar_times_groups = _num_groups * _num_polar;

  /* Deallocate polar weights if previously assigned */
  if (_polar_weights != NULL)
    delete [] _polar_weights;

  _polar_weights = new FP_PRECISION[_num_azim*_num_polar];

  /* Compute the total azimuthal weight for tracks at each polar angle */
  #pragma omp parallel for private(azim_weight) schedule(guided)
  for (int i=0; i < _num_azim; i++) {
    azim_weight = azim_weights[i];

    for (int p=0; p < _num_polar; p++)
      _polar_weights(i,p) = 
           azim_weight * _polar_quad->getMultiple(p) * FOUR_PI;
  }
}


/**
 * @brief Initializes new ExpEvaluator object to compute exponentials.
 */
void Solver::initializeExpEvaluator() {

  _exp_evaluator->setPolarQuadrature(_polar_quad);

  /* Initialize exponential interpolation table if in use */
  if (_exp_evaluator->isUsingInterpolation()) {

    FP_PRECISION max_tau_a = _track_generator->getMaxOpticalLength();
    FP_PRECISION max_tau_b = _exp_evaluator->getMaxOpticalLength();
    FP_PRECISION max_tau = std::min(max_tau_a, max_tau_b);

<<<<<<< HEAD
/**
 * @brief Initializes new ExpEvaluator object to compute exponentials.
 */
void Solver::initializeExpEvaluator() {
  _exp_evaluator->setPolarQuadrature(_polar_quad);
  _exp_evaluator->initialize(_max_optical_length, _converge_thresh);
=======
    _exp_evaluator->setMaxOpticalLength(max_tau);  
    _exp_evaluator->initialize(_source_convergence_thresh);
>>>>>>> 513c1033

    _track_generator->splitSegments(max_tau);
  }
}


/**
 * @brief Initializes the FSR volumes and Materials array.
 * @details This method assigns each FSR a unique, monotonically increasing
 *          ID, sets the Material for each FSR, and assigns a volume based on
 *          the cumulative length of all of the segments inside the FSR.
 */
void Solver::initializeFSRs() {

  log_printf(INFO, "Initializing flat source regions...");

  /* Delete old FSR arrays if they exist */
  if (_FSR_volumes != NULL)
    delete [] _FSR_volumes;

  if (_FSR_materials != NULL)
    delete [] _FSR_materials;

  /* Get an array of volumes indexed by FSR  */
  _FSR_volumes = _track_generator->getFSRVolumes();

  /* Allocate an array of Material pointers indexed by FSR */
  _FSR_materials = new Material*[_num_FSRs];

  /* Loop over all FSRs to extract FSR material pointers */
  for (int r=0; r < _num_FSRs; r++) {

    /* Assign the Material corresponding to this FSR */
    _FSR_materials[r] =  _geometry->findFSRMaterial(r);

    log_printf(DEBUG, "FSR ID = %d has Material ID = %d and volume = %f ",
               r, _FSR_materials[r]->getId(), _FSR_volumes[r]);
  }
}


/**
 * @brief Counts the number of fissionable flat source regions.
 * @details This routine is used by the Solver::computeEigenvalue(...) 
 *          routine which uses the number of fissionable FSRs to normalize
 *          the residual on the fission source distribution.
 */
void Solver::countFissionableFSRs() {

  log_printf(INFO, "Counting fissionable FSRs...");

  /* Count the number of fissionable FSRs */
  std::map<int, Material*> all_materials = _geometry->getAllMaterials();
  _num_fissionable_FSRs = 0;

  for (int r=0; r < _num_FSRs; r++) {
    if (_FSR_materials[r]->isFissionable())
      _num_fissionable_FSRs++;
  }
}


/**
 * @brief Initializes a Cmfd object for acceleratiion prior to source iteration.
 * @details Instantiates a dummy Cmfd object if one was not assigned to
 *          the Solver by the user and initializes FSRs, materials, fluxes
 *          and the Mesh object. This method is for internal use only
 *          and should not be called directly by the user.
 */
void Solver::initializeCmfd(){

  log_printf(INFO, "Initializing CMFD...");

  /* Give CMFD number of FSRs and FSR property arrays */
  _cmfd->setNumFSRs(_num_FSRs);
  _cmfd->setFSRVolumes(_FSR_volumes);
  _cmfd->setFSRMaterials(_FSR_materials);
  _cmfd->setFSRFluxes(_scalar_flux);
  _cmfd->setPolarQuadrature(_polar_quad);
  _cmfd->initializeSurfaceCurrents();
}


/**
 * @brief Checks that each FSR has at least one Track segment crossing it
 *        and if not, throws an exception and prints an error message.
 * @details This method is for internal use only and should not be called
 *          directly by the user.
 */
void Solver::checkTrackSpacing() {

  int* FSR_segment_tallies = new int[_num_FSRs];
  int num_segments;
  segment* curr_segment;
  segment* segments;
  Cell* cell;

  /* Set each tally to zero to begin with */
  #pragma omp parallel for
  for (int r=0; r < _num_FSRs; r++)
    FSR_segment_tallies[r] = 0;

  /* Iterate over all azimuthal angles, all tracks, and all Track segments
   * and tally each segment in the corresponding FSR */
  #pragma omp parallel for private (num_segments, curr_segment)
  for (int i=0; i < _tot_num_tracks; i++) {

    num_segments = _tracks[i]->getNumSegments();
    segments = _tracks[i]->getSegments();

    for (int s=0; s < num_segments; s++) {
      curr_segment = &segments[s];
      FSR_segment_tallies[curr_segment->_region_id]++;
    }
  }

  /* Loop over all FSRs and if one FSR does not have tracks in it, print
   * error message to the screen and exit program */
  #pragma omp parallel for private (cell)
  for (int r=0; r < _num_FSRs; r++) {

    if (FSR_segment_tallies[r] == 0) {
      log_printf(ERROR, "No tracks were tallied inside FSR id = %d. Please "
                 "reduce your track spacing, increase the number of "
                 "azimuthal angles, or increase the size of the FSRs", r);
    }
  }

  delete [] FSR_segment_tallies;
}


/**
 * @brief
 * @code
 *          max_iters = 1000
 *          solver.computeFlux(max_iters)
 * @endcode
 *
 * @param max_iterations the maximum number of iterations to allow
 */
void Solver::computeFlux(int max_iterations) {

  if (_track_generator == NULL)
    log_printf(ERROR, "The Solver is unable to compute the flux "
               "since it does not contain a TrackGenerator");

  log_printf(NORMAL, "Computing the flux...");

  /* Clear all timing data from a previous simulation run */
  clearTimerSplits();

  /* Start the timer to record the total time to converge the flux */
  _timer->startTimer();

  /* Counter for the number of iterations to converge the flux */
  _num_iterations = 0;

  /* The residual on the source */
  FP_PRECISION residual = 1.0;

  /* Initialize data structures */
  initializePolarQuadrature();
  initializeMaxOpticalLength();
  initializeExpEvaluator();
  initializeFluxArrays();
  initializeSourceArrays();
  initializeFSRs();

  /* Check that each FSR has at least one segment crossing it */
  checkTrackSpacing();

  /* Set scalar flux to unity for each region */
  flattenFSRSources(0.0);
  flattenFSRFluxes(1.0);
  zeroTrackFluxes();

  /* Source iteration loop */
  for (int i=0; i < max_iterations; i++) {

    log_printf(NORMAL, "Iteration %d: \tres = %1.3E", i, residual);

    residual = computeFSRSources();
    residual = 1.0;
    transportSweep();
    addSourceToScalarFlux();

    _num_iterations++;

    /* Check for convergence of the fission source distribution */
    if (i > 1 && residual < _converge_thresh) {
      _timer->stopTimer();
      _timer->recordSplit("Total time");
      return;
    }
  }

  log_printf(WARNING, "Unable to converge the flux");

  _timer->stopTimer();
  _timer->recordSplit("Total time");
}


/**
 * @brief Computes keff by performing a series of transport sweep and
 *        source updates.
 * @details This is the main method exposed to the user through the Python
 *          interface to run a simulation. The method makes an initial guess
 *          for the scalar and boundary fluxes and peforms transport sweeps
 *          and source updates until convergence. The method may be called
 *          by the user from Python as follows:
 *
 * @code
 *          max_iters = 1000
 *          solver.computeEigenvalue(max_iters)
 * @endcode
 *
 * @param max_iterations the maximum number of source iterations to allow
 */
void Solver::computeEigenvalue(int max_iterations) {

  if (_track_generator == NULL)
    log_printf(ERROR, "The Solver is unable to compute the eigenvalue "
               "since it does not contain a TrackGenerator");

  log_printf(NORMAL, "Computing the eigenvalue...");

  /* Clear all timing data from a previous simulation run */
  clearTimerSplits();

  /* Start the timer to record the total time to converge the source */
  _timer->startTimer();

  /* Counter for the number of iterations to converge the source */
  _num_iterations = 0;

  /* An initial guess for the eigenvalue */
  _k_eff = 1.0;

  /* The new/old residuals on the fission source */
  FP_PRECISION residual = 0.0;

  /* Initialize data structures */
  initializePolarQuadrature();
  initializeExpEvaluator();
  initializeFluxArrays();
  initializeSourceArrays();
  initializeFSRs();

  /* Check that there are fissionable material(s) */
  countFissionableFSRs();
  if (_num_fissionable_FSRs == 0.0)
    log_printf(ERROR, "The Solver is unable to compute the "
               "eigenvalue without fissionable FSRs");

  /* Check that each FSR has at least one segment crossing it */
  checkTrackSpacing();

  if (_cmfd != NULL && _cmfd->isFluxUpdateOn())
    initializeCmfd();

  /* Set scalar flux to unity for each region */
  flattenFSRSources(1.0);
  flattenFSRFluxes(1.0);
  zeroTrackFluxes();

  /* Source iteration loop */
  for (int i=0; i < max_iterations; i++) {

    log_printf(NORMAL, "Iteration %d: \tk_eff = %1.6f"
               "\tres = %1.3E", i, _k_eff, residual);

    normalizeFluxes();
    residual = computeFSRSources();
    transportSweep();
    addSourceToScalarFlux();

    /* Solve CMFD diffusion problem and update MOC flux */
    if (_cmfd != NULL && _cmfd->isFluxUpdateOn()){
      _k_eff = _cmfd->computeKeff(i);
      _cmfd->updateBoundaryFlux(_tracks, _boundary_flux, _tot_num_tracks);
    }
    else
      computeKeff();

    _num_iterations++;

    /* Check for convergence of the fission source distribution */
    if (i > 1 && residual < _converge_thresh) {
      _timer->stopTimer();
      _timer->recordSplit("Total time");
      return;
    }
  }

  log_printf(WARNING, "Unable to converge the source distribution");

  _timer->stopTimer();
  _timer->recordSplit("Total time");
}


/**
 * @brief Deletes the Timer's timing entries for each timed code section
 *        code in the source convergence loop.
 */
void Solver::clearTimerSplits() {
  _timer->clearSplit("Total time");
}


/**
 * @brief Prints a report of the timing statistics to the console.
 */
void Solver::printTimerReport() {

  std::string msg_string;

  log_printf(TITLE, "TIMING REPORT");

  /* Get the total runtime */
  double tot_time = _timer->getSplit("Total time");
  msg_string = "Total time to solution";
  msg_string.resize(53, '.');
  log_printf(RESULT, "%s%1.4E sec", msg_string.c_str(), tot_time);

  /* Time per iteration */
  double time_per_iter = tot_time / _num_iterations;
  msg_string = "Solution time per iteration";
  msg_string.resize(53, '.');
  log_printf(RESULT, "%s%1.4E sec", msg_string.c_str(), time_per_iter);

  /* Time per segment */
  int num_segments = _track_generator->getNumSegments();
  int num_integrations = 2 * _num_polar * _num_groups * num_segments;
  double time_per_integration = (time_per_iter / num_integrations);
  msg_string = "Integration time per segment integration";
  msg_string.resize(53, '.');
  log_printf(RESULT, "%s%1.4E sec", msg_string.c_str(), time_per_integration);

  set_separator_character('-');
  log_printf(SEPARATOR, "-");

  msg_string = "           # tracks          # segments          # FSRs";
  log_printf(RESULT, "%s", msg_string.c_str());
  log_printf(SEPARATOR, "-");

  int num_digits = (int) log10((double) _tot_num_tracks);
  num_digits += (int) log10((double) num_segments);
  num_digits += (int) log10((double) _num_FSRs);

  num_digits = 66 - num_digits;
  num_digits /= 4;

  std::stringstream msg;

  for (int i=0; i < 4; i++) {
    for (int j=0; j < num_digits; j++)
      msg << " ";

    if (i == 0)
      msg << _tot_num_tracks;
    else if (i == 1)
      msg << num_segments;
    else if (i == 2)
      msg << _num_FSRs;
  }

  log_printf(RESULT, "%s", msg.str().c_str());
  log_printf(SEPARATOR, "-");
}<|MERGE_RESOLUTION|>--- conflicted
+++ resolved
@@ -46,7 +46,6 @@
 
   _num_iterations = 0;
   _converge_thresh = 1E-5;
-  _converged_source = false;
 
   _timer = new Timer();
 }
@@ -187,10 +186,10 @@
 
 
 /**
- * @brief Returns the threshold for source convergence.
- * @return the threshold for source convergence
- */
-FP_PRECISION Solver::getSourceConvergenceThreshold() {
+ * @brief Returns the threshold for source/flux convergence.
+ * @return the threshold for source/flux convergence
+ */
+FP_PRECISION Solver::getConvergenceThreshold() {
   return _converge_thresh;
 }
 
@@ -327,17 +326,17 @@
 
 
 /**
- * @brief Sets the threshold for source/flux convergence (>0)
+ * @brief Sets the threshold for source/flux convergence.
  * @brief The default threshold for convergence is 1E-5.
  * @param source_thresh the threshold for source/flux convergence
  */
-void Solver::setSourceConvergenceThreshold(FP_PRECISION source_thresh) {
-
-  if (source_thresh <= 0.0)
+void Solver::setConvergenceThreshold(FP_PRECISION threshold) {
+
+  if (threshold <= 0.0)
     log_printf(ERROR, "Unable to set the convergence threshold to %f "
-               "since it is not a positive number", source_thresh);
-
-  _converge_thresh = source_thresh;
+               "since it is not a positive number", threshold);
+
+  _converge_thresh = threshold;
 }
 
 
@@ -485,17 +484,8 @@
     FP_PRECISION max_tau_b = _exp_evaluator->getMaxOpticalLength();
     FP_PRECISION max_tau = std::min(max_tau_a, max_tau_b);
 
-<<<<<<< HEAD
-/**
- * @brief Initializes new ExpEvaluator object to compute exponentials.
- */
-void Solver::initializeExpEvaluator() {
-  _exp_evaluator->setPolarQuadrature(_polar_quad);
-  _exp_evaluator->initialize(_max_optical_length, _converge_thresh);
-=======
     _exp_evaluator->setMaxOpticalLength(max_tau);  
-    _exp_evaluator->initialize(_source_convergence_thresh);
->>>>>>> 513c1033
+    _exp_evaluator->initialize(_converge_thresh);
 
     _track_generator->splitSegments(max_tau);
   }
@@ -659,7 +649,6 @@
 
   /* Initialize data structures */
   initializePolarQuadrature();
-  initializeMaxOpticalLength();
   initializeExpEvaluator();
   initializeFluxArrays();
   initializeSourceArrays();
