--- conflicted
+++ resolved
@@ -1384,13 +1384,8 @@
 FP_PRECISION Cmfd::getFluxRatio(int cmfd_cell, int moc_group) {
 
   int cmfd_group = _group_indices_map[moc_group];
-<<<<<<< HEAD
   FP_PRECISION old_flux = _old_flux->getValue(cmfd_cell, cmfd_group);
   FP_PRECISION new_flux = _new_flux->getValue(cmfd_cell, cmfd_group);
-  FP_PRECISION ratio = new_flux / old_flux;
-=======
-  FP_PRECISION old_flux = _old_flux[cmfd_cell*_num_cmfd_groups + cmfd_group];
-  FP_PRECISION new_flux = _new_flux[cmfd_cell*_num_cmfd_groups + cmfd_group];
   return new_flux / old_flux;
 }
 
@@ -1550,7 +1545,6 @@
   else
     ratio = getFluxRatio(cmfd_cell, moc_group);
 
->>>>>>> 2d9f2684
   return ratio;
 }
 
