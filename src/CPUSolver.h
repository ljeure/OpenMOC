--- conflicted
+++ resolved
@@ -48,20 +48,9 @@
   /** OpenMP mutual exclusion locks for atomic FSR scalar flux updates */
   omp_lock_t* _FSR_locks;
 
-<<<<<<< HEAD
-  /** OpenMP mutual exclusion locks for atomic surface current updates */
-  omp_lock_t* _cmfd_surface_locks;
-
-  void initializeFSRs();
-  void initializeFluxArrays();
-  void initializeSourceArrays();
-  void buildExpInterpTable();
-  void initializeCmfd();
-=======
   void initializeFluxArrays();
   void initializeSourceArrays();
   void initializeFSRs();
->>>>>>> 118d5316
 
   void zeroTrackFluxes();
   void flattenFSRFluxes(FP_PRECISION value);
