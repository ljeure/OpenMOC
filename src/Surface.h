/**
 * @file Surface.h
 * @details The Surface class and subclasses.
 * @date January 9, 2012
 * @author William Boyd, MIT, Course 22 (wboyd@mit.edu)
 */


#ifndef SURFACE_H_
#define SURFACE_H_

#ifdef __cplusplus
#ifdef SWIG
#include "Python.h"
#endif
#include "constants.h"
#include "LocalCoords.h"
#include "boundary_type.h"
#include <limits>
#include <map>
#include <vector>
#include <algorithm>
#endif


/* Forward declarations to resolve circular dependencies */
class LocalCoords;
class Cell;


int surf_id();
void reset_surf_id();


/**
 * @enum surfaceType
 * @brief The types of surfaces supported by OpenMOC.
 */
enum surfaceType {
  /** A general plane perpendicular to the 2D xy plane */
  PLANE,

  /** A circle with axis parallel to the z-axis */
  CIRCLE,

  /** A plane perpendicular to the x-axis */
  XPLANE,

  /** A plane perpendicular to the y-axis */
  YPLANE,

  /** A plane perpendicular to the z-axis */
  ZPLANE,

  /** A generalized quadratic surface */
  QUADRATIC
};



/**
 * @class Surface Surface.h "src/Surface.h"
 * @brief Represents a general Surface in the 2D xy-plane
 * @details The Surface class and its subclasses are used to define the
 *          geometry for an OpenMOC simulation using a constructive solid
 *          geometry (CSG) formalism. Surfaces are used during ray tracing
 *          of charateristic tracks across the geometry.
 */
class Surface {

protected:

  /** A static counter for the number of Surfaces in a simulation */
  static int _n;

  /** A monotonically increasing unique ID for each Surface created */
  int _uid;

  /** A user-defined id for each Surface created */
  int _id;

  /** A user-defined name for the Surface */
  char* _name;

  /** The type of Surface (ie, XPLANE, CIRCLE, etc) */
  surfaceType _surface_type;

  /** The type of boundary condition to be used for this Surface
   *  (ie, VACUUM or REFLECTIVE) */
  boundaryType _boundary_type;

  /* Vector of neighboring Cells */
  std::map<int, std::vector<Cell*>* > _neighbors;

public:
  Surface(const int id=0, const char* name="");
  virtual ~Surface();

  int getUid() const;
  int getId() const;
  char* getName() const;
  surfaceType getSurfaceType();
  boundaryType getBoundaryType();

  /**
   * @brief Returns the minimum x value for one of this Surface's halfspaces.
   * @param halfspace the halfspace of the Surface to consider
   * @return the minimum x value
   */
  virtual double getMinX(int halfspace) = 0;

  /**
   * @brief Returns the maximum x value for one of this Surface's halfspaces.
   * @param halfspace the halfspace of the Surface to consider
   * @return the maximum x value
   */
  virtual double getMaxX(int halfspace) = 0;

  /**
   * @brief Returns the minimum y value for one of this Surface's halfspaces.
   * @param halfspace the halfspace of the Surface to consider
   * @return the minimum y value
   */
  virtual double getMinY(int halfspace) = 0;

  /**
   * @brief Returns the maximum y value for one of this Surface's halfspaces.
   * @param halfspace the halfspace of the Surface to consider
   * @return the maximum y value
   */
  virtual double getMaxY(int halfspace) = 0;

  /**
   * @brief Returns the minimum z value for one of this Surface's halfspaces.
   * @param halfspace the halfspace of the Surface to consider
   * @return the minimum z value
   */
  virtual double getMinZ(int halfspace) = 0;

  /**
   * @brief Returns the maximum z value for one of this Surface's halfspaces.
   * @param halfspace the halfspace of the Surface to consider
   * @return the maximum z value
   */
  virtual double getMaxZ(int halfspace) = 0;

  void setName(const char* name);
  void setBoundaryType(const boundaryType boundary_type);
  void addNeighborCell(int halfspace, Cell* cell);

  /**
   * @brief Evaluate a Point using the Surface's potential equation.
   * @details This method returns the values \f$ f(x,y) \f$ for the potential
   *          function \f$f\f$ representing this Surface.
   * @param point a pointer to the Soint of interest
   * @return the value of Point in the Plane's potential equation.
   */
  virtual double evaluate(const Point* point) const = 0;

  /**
   * @brief Finds the intersection Point with this Surface from a given
   *        Point and trajectory defined by an angle.
   * @param point pointer to the Point of interest
   * @param angle the angle defining the trajectory in radians
   * @param points pointer to a Point to store the intersection Point
   * @return the number of intersection Points (0 or 1)
   */
<<<<<<< HEAD
  virtual int intersection(Point* point, Point* points, double azim,
                           double polar) =0;
=======
  virtual int intersection(Point* point, double angle, Point* points) = 0;
>>>>>>> a95fa325

  bool isPointOnSurface(Point* point);
  bool isCoordOnSurface(LocalCoords* coord);
  double getMinDistance(Point* point, double azim, double polar=M_PI_2);

  /**
   * @brief Converts this Surface's attributes to a character array.
   * @details The character array returned conatins the type of Surface (ie,
   *          PLANE) and the coefficients in the potential equation.
   * @return a character array of this Surface's attributes
   */
  virtual std::string toString() = 0;

  void printString();
};


/**
 * @class Plane Surface.h "src/Surface.h"
 * @brief Represents a Plane perpendicular to the xy-plane.
 */
class Plane: public Surface {

protected:

  /** The coefficient for the linear term in x */
  double _A;

  /** The coefficient for the linear term in y */
  double _B;

  /** The coefficient for the linear term in y */
  double _C;

  /** The constant offset */
  double _D;

  /** The Plane is a friend of class Surface */
  friend class Surface;

  /** The Plane is a friend of class Circle */
  friend class Circle;

public:

  Plane(const double A, const double B, const double C, const double D,
        const int id=0, const char* name="");

  double getMinX(int halfspace);
  double getMaxX(int halfspace);
  double getMinY(int halfspace);
  double getMaxY(int halfspace);
  double getMinZ(int halfspace);
  double getMaxZ(int halfspace);
  double getA();
  double getB();
  double getC();
  double getD();

  double evaluate(const Point* point) const;
  int intersection(Point* point, Point* points, double azim,
                   double polar=M_PI_2);

  std::string toString();
};


/**
 * @class XPlane Surface.h "src/Surface.h"
 * @brief Represents a Plane perpendicular to the x-axis.
 */
class XPlane: public Plane {

private:

  /** The location of the XPlane along the x-axis */
  double _x;

public:
  XPlane(const double x, const int id=0, const char* name="");

  void setX(const double x);

  double getX();
  double getMinX(int halfspace);
  double getMaxX(int halfspace);

  std::string toString();
};


/**
 * @class YPlane Surface.h "src/Surface.h"
 * @brief Represents a Plane perpendicular to the y-axis.
 */
class YPlane: public Plane {

private:

  /** The location of the YPlane along the y-axis */
  double _y;

public:
  YPlane(const double y, const int id=0, const char* name="");

  void setY(const double y);

  double getY();
  double getMinY(int halfspace);
  double getMaxY(int halfspace);

  std::string toString();
};


/**
 * @class ZPlane Surface.h "src/Surface.h"
 * @brief Represents a Plane perpendicular to the z-axis.
 */
class ZPlane: public Plane {

private:

  /** The location of the ZPlane along the z-axis */
  double _z;

public:
  ZPlane(const double z, const int id=0, const char* name="");

  void setZ(const double z);

  double getZ();
  double getMinZ(int halfspace);
  double getMaxZ(int halfspace);

  std::string toString();
};


/**
 * @class Circle Surface.h "src/Surface.h"
 * @brief Represents a Circle in the xy-plane.
 */
class Circle: public Surface {

private:

  /** A 2D point for the Circle's center */
  Point _center;

  /** The Circle's radius */
  double _radius;

  /** The coefficient of the x-squared term */
  double _A;

  /** The coefficient of the y-squared term */
  double _B;

  /** The coefficient of the linear term in x */
  double _C;

  /** The coefficient of the linear term in y */
  double _D;

  /** The constant offset */
  double _E;

  /** The Circle is a friend of the Surface class */
  friend class Surface;

  /** The Circle is a friend of the Plane class */
  friend class Plane;

public:
  Circle(const double x, const double y, const double radius,
         const int id=0, const char* name="");

  double getX0();
  double getY0();
  double getRadius();
  double getMinX(int halfspace);
  double getMaxX(int halfspace);
  double getMinY(int halfspace);
  double getMaxY(int halfspace);
  double getMinZ(int halfspace);
  double getMaxZ(int halfspace);

  double evaluate(const Point* point) const;
  int intersection(Point* point, Point* points, double azim,
                   double polar=M_PI_2);

  std::string toString();
};


/**
 * @brief Finds the minimum distance to a Surface.
 * @details Finds the miniumum distance to a Surface from a Point with a
 *          given trajectory defined by an angle to this Surface. If the
 *          trajectory will not intersect the Surface, returns INFINITY.
 * @param point a pointer to the Point of interest
 * @param azim the azimuthal angle defining the trajectory in radians
 * @param polar the polar angle defining the trajectory in radians
 * @return the minimum distance to the Surface
 */
inline double Surface::getMinDistance(Point* point, double azim, double polar) {

  /* Point array for intersections with this Surface */
  Point intersections[2];

  /* Find the intersection Point(s) */
  int num_inters = this->intersection(point, intersections, azim, polar);
  double distance = INFINITY;

  /* If there is one intersection Point */
  if (num_inters == 1)
    distance = intersections[0].distanceToPoint(point);

  /* If there are two intersection Points */
  else if (num_inters == 2) {
    double dist1 = intersections[0].distanceToPoint(point);
    double dist2 = intersections[1].distanceToPoint(point);

    /* Determine which intersection Point is nearest */
    if (dist1 < dist2)
      distance = dist1;
    else
      distance = dist2;
  }

  return distance;
}


/**
 * @brief Evaluate a Point using the Plane's quadratic Surface equation.
 * @param point a pointer to the Point of interest
 * @return the value of Point in the Plane's quadratic equation
 */
inline double Plane::evaluate(const Point* point) const {
  double x = point->getX();
  double y = point->getY();
  double z = point->getZ();

  return (_A * x + _B * y + _C * z + _D);
}


/**
 * @brief Return the radius of the Circle.
 * @return the radius of the Circle
 */
inline double Circle::getRadius() {
  return this->_radius;
}


/**
 * @brief Evaluate a Point using the Circle's quadratic Surface equation.
 * @param point a pointer to the Point of interest
 * @return the value of Point in the equation
 */
inline double Circle::evaluate(const Point* point) const {
  double x = point->getX();
  double y = point->getY();
  return (_A * x * x + _B * y * y + _C * x + _D * y + _E);
}


#endif /* SURFACE_H_ */<|MERGE_RESOLUTION|>--- conflicted
+++ resolved
@@ -165,16 +165,11 @@
    * @param points pointer to a Point to store the intersection Point
    * @return the number of intersection Points (0 or 1)
    */
-<<<<<<< HEAD
-  virtual int intersection(Point* point, Point* points, double azim,
-                           double polar) =0;
-=======
-  virtual int intersection(Point* point, double angle, Point* points) = 0;
->>>>>>> a95fa325
+  virtual int intersection(Point* point, Point* points, double angle) = 0;
 
   bool isPointOnSurface(Point* point);
   bool isCoordOnSurface(LocalCoords* coord);
-  double getMinDistance(Point* point, double azim, double polar=M_PI_2);
+  double getMinDistance(Point* point, double azim);
 
   /**
    * @brief Converts this Surface's attributes to a character array.
@@ -231,8 +226,7 @@
   double getD();
 
   double evaluate(const Point* point) const;
-  int intersection(Point* point, Point* points, double azim,
-                   double polar=M_PI_2);
+  int intersection(Point* point, Point* points, double azim);
 
   std::string toString();
 };
@@ -360,8 +354,7 @@
   double getMaxZ(int halfspace);
 
   double evaluate(const Point* point) const;
-  int intersection(Point* point, Point* points, double azim,
-                   double polar=M_PI_2);
+  int intersection(Point* point, Point* points, double azim);
 
   std::string toString();
 };
@@ -374,16 +367,15 @@
  *          trajectory will not intersect the Surface, returns INFINITY.
  * @param point a pointer to the Point of interest
  * @param azim the azimuthal angle defining the trajectory in radians
- * @param polar the polar angle defining the trajectory in radians
  * @return the minimum distance to the Surface
  */
-inline double Surface::getMinDistance(Point* point, double azim, double polar) {
+inline double Surface::getMinDistance(Point* point, double azim) {
 
   /* Point array for intersections with this Surface */
   Point intersections[2];
 
   /* Find the intersection Point(s) */
-  int num_inters = this->intersection(point, intersections, azim, polar);
+  int num_inters = this->intersection(point, intersections, azim);
   double distance = INFINITY;
 
   /* If there is one intersection Point */
