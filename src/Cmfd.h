--- conflicted
+++ resolved
@@ -15,7 +15,7 @@
 #include "Timer.h"
 #include "Universe.h"
 #include "Track.h"
-#include "Quadrature.h"
+#include "PolarQuad.h"
 #include "linalg.h"
 #include "pairwise_sum.h"
 #include <utility>
@@ -26,16 +26,6 @@
 #include <queue>
 #include <iostream>
 #include <fstream>
-<<<<<<< HEAD
-=======
-#include "PolarQuad.h"
-#include "log.h"
-#include "Timer.h"
-#include "Universe.h"
-#include "Track.h"
-#include "linalg.h"
-#include "pairwise_sum.h"
->>>>>>> 3427e5b2
 #endif
 
 
