#include "Geometry.h"


/**
 * @brief Resets the auto-generated unique IDs for Materials, Surfaces,
 *        Cells and Universes/Lattices to 10000.
 */
void reset_auto_ids() {
  reset_material_id();
  reset_surface_id();
  reset_cell_id();
  reset_universe_id();
}


/**
 * @brief Constructor initializes an empty Geometry.
 */
Geometry::Geometry() {

  /* Initialize CMFD object to NULL */
  _cmfd = NULL;
}


/**
 * @brief Destructor clears FSR to Cells and Materials maps.
 */
Geometry::~Geometry() {

  /* Free FSR maps if they were initialized */
  if (_FSR_keys_map.size() != 0) {
    fsr_data **values = _FSR_keys_map.values();

    for (int i=0; i<_FSR_keys_map.size(); i++)
      delete values[i];
    delete[] values;

    _FSR_keys_map.clear();
    _FSRs_to_keys.clear();
  }

  /* Remove all Materials in the Geometry */
  std::map<int, Material*> materials = getAllMaterials();
  std::map<int, Cell*> cells = getAllCells();
  std::map<int, Universe*> universes = getAllUniverses();
  std::map<int, Material*>::iterator m_iter;
  std::map<int, Cell*>::iterator c_iter;
  std::map<int, Universe*>::iterator u_iter;

  /* Remove all Materials in the Geometry */
  for (m_iter = materials.begin(); m_iter != materials.end(); ++m_iter)
    delete m_iter->second;

  /* Remove all Cells in the Geometry */
  for (c_iter = cells.begin(); c_iter != cells.end(); ++c_iter)
    delete c_iter->second;

  /* Remove all Universes in the Geometry */
  for (u_iter = universes.begin(); u_iter != universes.end(); ++u_iter)
    delete u_iter->second;
}


/**
 * @brief Returns the total width in the x-direction of the Geometry in cm.
 * @return the total width of the Geometry in the x-direction (cm)
 */
double Geometry::getWidthX() {
  return (getMaxX() - getMinX());
}


/**
 * @brief Returns the total width in the y-direction of the Geometry in cm.
 * @return the total width of the Geometry in the y-direction (cm)
 */
double Geometry::getWidthY() {
  return (getMaxY() - getMinY());
}


/**
 * @brief Returns the total width in the z-direction of the Geometry in cm.
 * @return the total width of the Geometry in the z-direction (cm)
 */
double Geometry::getWidthZ() {
  return (getMaxZ() - getMinZ());
}


/**
 * @brief Return the minimum x-coordinate contained by the Geometry.
 * @return the minimum x-coordinate (cm)
 */
double Geometry::getMinX() {
  return _root_universe->getMinX();
}


/**
 * @brief Return the maximum x-coordinate contained by the Geometry.
 * @return the maximum x-coordinate (cm)
 */
double Geometry::getMaxX() {
  return _root_universe->getMaxX();
}


/**
 * @brief Return the minimum y-coordinate contained by the Geometry.
 * @return the minimum y-coordinate (cm)
 */
double Geometry::getMinY() {
  return _root_universe->getMinY();
}


/**
 * @brief Return the maximum y-coordinate contained by the Geometry.
 * @return the maximum y-coordinate (cm)
 */
double Geometry::getMaxY() {
  return _root_universe->getMaxY();
}


/**
 * @brief Return the minimum z-coordinate contained by the Geometry.
 * @return the minimum z-coordinate (cm)
 */
double Geometry::getMinZ() {
  return _root_universe->getMinZ();
}


/**
 * @brief Return the maximum z-coordinate contained by the Geometry.
 * @return the maximum z-coordinate (cm)
 */
double Geometry::getMaxZ() {
  return _root_universe->getMaxZ();
}


/**
 * @brief Returns the boundary conditions (REFLECTIVE or VACUUM) at the
 *        minimum x-coordinate in the Geometry.
 * @return the boundary conditions for the minimum x-coordinate in the Geometry
 */
boundaryType Geometry::getMinXBoundaryType() {
  return _root_universe->getMinXBoundaryType();
}


/**
 * @brief Returns the boundary conditions (REFLECTIVE or VACUUM) at the
 *        maximum x-coordinate in the Geometry.
 * @return the boundary conditions for the maximum z-coordinate in the Geometry
 */
boundaryType Geometry::getMaxXBoundaryType() {
  return _root_universe->getMaxXBoundaryType();
}


/**
 * @brief Returns the boundary conditions (REFLECTIVE or VACUUM) at the
 *        minimum y-coordinate in the Geometry.
 * @return the boundary conditions for the minimum y-coordinate in the Geometry
 */
boundaryType Geometry::getMinYBoundaryType() {
  return _root_universe->getMinYBoundaryType();
}


/**
 * @brief Returns the boundary conditions (REFLECTIVE or VACUUM) at the
 *        maximum y-coordinate in the Geometry.
 * @return the boundary conditions for the maximum y-coordinate in the Geometry
 */
boundaryType Geometry::getMaxYBoundaryType() {
  return _root_universe->getMaxYBoundaryType();
}


/**
 * @brief Returns the number of flat source regions in the Geometry.
 * @return number of FSRs
 */
int Geometry::getNumFSRs() {
  return _FSRs_to_keys.size();
}

/**
 * @brief Returns the number of energy groups for each Material's nuclear data.
 * @return the number of energy groups
 */
int Geometry::getNumEnergyGroups() {

  std::map<int, Material*> materials = getAllMaterials();

  if (materials.size() == 0)
    log_printf(ERROR, "Unable to return the number of energy groups from "
               "the Geometry since it does not contain any Materials");

  int num_groups = materials.begin()->second->getNumEnergyGroups();
  std::map<int, Material*>::iterator iter;

  for (iter = materials.begin(); iter != materials.end(); ++iter) {
    if (iter->second->getNumEnergyGroups() != num_groups)
      log_printf(ERROR, "Unable to return the number of energy groups from "
                 "the Geometry since it contains different numbers of groups: "
                 "%d and %d", num_groups, iter->second->getNumEnergyGroups());
  }

  return num_groups;
}


/**
 * @brief Returns the number of Materials in the Geometry.
 * @return the number of Materials
 */
int Geometry::getNumMaterials() {
  std::map<int, Material*> all_materials = getAllMaterials();
  int num_materials = all_materials.size();
  return num_materials;
}


/**
 * @brief Returns the number of Cells in the Geometry.
 * @return the number of Cells
 */
int Geometry::getNumCells() {

  int num_cells = 0;

  if (_root_universe != NULL) {
    std::map<int, Cell*> all_cells = getAllCells();
    num_cells = all_cells.size();
  }

  return num_cells;
}


/**
 * @brief Return a std::map container of Surface IDs (keys) with Surfaces
 *        pointers (values).
 * @return a std::map of Surfaces indexed by Surface ID in the geometry
 */
std::map<int, Surface*> Geometry::getAllSurfaces() {

  Cell* cell;
  Surface* surf;
  std::map<int, Surface*> all_surfs;
  std::map<int, surface_halfspace*> surfs;
  std::map<int, Cell*>::iterator c_iter;
  std::map<int, surface_halfspace*>::iterator s_iter;

  if (_root_universe != NULL) {
    std::map<int, Cell*> all_cells = getAllCells();

    for (c_iter = all_cells.begin(); c_iter != all_cells.end(); ++c_iter) {
      cell = (*c_iter).second;
      surfs = cell->getSurfaces();

      for (s_iter = surfs.begin(); s_iter != surfs.end(); ++s_iter) {
	surf = (*s_iter).second->_surface;
	all_surfs[surf->getId()] = surf;
      }
    }
  }

  return all_surfs;
}


/**
 * @brief Return a std::map container of Material IDs (keys) with Materials
 *        pointers (values).
 * @return a std::map of Materials indexed by Material ID in the geometry
 */
std::map<int, Material*> Geometry::getAllMaterials() {

  std::map<int, Material*> all_materials;
  Cell* cell;
  Material* material;

  if (_root_universe != NULL) {
    std::map<int, Cell*> all_cells = getAllMaterialCells();
    std::map<int, Cell*>::iterator iter;

    for (iter = all_cells.begin(); iter != all_cells.end(); ++iter) {
      cell = (*iter).second;

      if (cell->getType() == MATERIAL) {
        material = cell->getFillMaterial();

        if (material != NULL)
          all_materials[material->getId()] = material;
      }
    }
  }

  return all_materials;
}


/**
 * @brief Return a std::map container of Cell IDs (keys) with Cells
 *        pointers (values).
 * @return a std::map of Cells indexed by Cell ID in the geometry
 */
std::map<int, Cell*> Geometry::getAllCells() {

  std::map<int, Cell*> all_cells;

  if (_root_universe != NULL)
    all_cells = _root_universe->getAllCells();

  return all_cells;
}


/**
 * @brief Return a std::map container of Cell IDs (keys) with Cells
 *        pointers (values).
 * @return a std::map of Cells indexed by Cell ID in the geometry
 */
std::map<int, Cell*> Geometry::getAllMaterialCells() {

  std::map<int, Cell*> all_material_cells;
  Cell* cell;

  if (_root_universe != NULL) {
    std::map<int, Cell*> all_cells = getAllCells();
    std::map<int, Cell*>::iterator iter;

    for (iter = all_cells.begin(); iter != all_cells.end(); ++iter) {
      cell = (*iter).second;

      if (cell->getType() == MATERIAL)
        all_material_cells[cell->getId()] = cell;
    }
  }

  return all_material_cells;
}


/**
 * @brief Return a std::map container of Universe IDs (keys) with Unierses
 *        pointers (values).
 * @return a std::map of Universes indexed by Universe ID in the geometry
 */
std::map<int, Universe*> Geometry::getAllUniverses() {

  std::map<int, Universe*> all_universes;

  if (_root_universe != NULL)
    all_universes = _root_universe->getAllUniverses();

  return all_universes;
}


/**
 * @brief Returns the Universe at the root node in the CSG tree.
 * @return the root Universe
 */
Universe* Geometry::getRootUniverse() {
  return _root_universe;
}


/**
 * @brief Returns a pointer to the CMFD object.
 * @return A pointer to the CMFD object
 */
Cmfd* Geometry::getCmfd() {
  return _cmfd;
}


/**
 * @brief Sets the root Universe for the CSG tree.
 * @param root_universe the root Universe of the CSG tree.
 */
void Geometry::setRootUniverse(Universe* root_universe) {
  _root_universe = root_universe;
}


/**
 * @brief Sets the pointer to a CMFD object used for acceleration.
 * @param cmfd a pointer to the CMFD object
 */
void Geometry::setCmfd(Cmfd* cmfd) {
  _cmfd = cmfd;
}


/**
 * @brief Find the Cell that this LocalCoords object is in at the lowest level
 *        of the nested Universe hierarchy.
 * @details This method assumes that the LocalCoords has been initialized
 *          with coordinates and a Universe ID. The method will recursively
 *          
 *          by building a linked list of LocalCoords from the LocalCoord
 *          passed in as an argument down to the lowest level Cell found. In
 *          the process it will set the coordinates at each level of the
 *          hierarchy for each LocalCoord in the linked list for the Lattice
 *          or Universe that it is in. If the LocalCoords is outside the bounds
 *          of the Geometry or on the boundaries this method will return NULL;
 *          otherwise it will return a pointer to the Cell that is found by the
 *          recursive Geometry::findCell(...) method.
 * @param coords pointer to a LocalCoords object
 * @return returns a pointer to a Cell if found, NULL if no Cell found
 */
Cell* Geometry::findCellContainingCoords(LocalCoords* coords) {

  Universe* univ = coords->getUniverse();
  Cell* cell;

  if (univ->getId() == _root_universe->getId()) {
    if (!withinBounds(coords))
      return NULL;
  }

  if (univ->getType() == SIMPLE)
    cell = univ->findCell(coords);
  else
    cell = static_cast<Lattice*>(univ)->findCell(coords);

  return cell;
}


/**
 * @brief Find the first Cell of a Track segment with a starting Point that is
 *        represented by the LocalCoords method parameter.
 * @details This method assumes that the LocalCoords has been initialized
 *          with coordinates and a Universe ID. This method will move the
 *          initial starting point by a small amount along the direction of
 *          the Track in order to ensure that the track starts inside of a
 *          distinct FSR rather than on the boundary between two of them.
 *          The method will recursively find the LocalCoords by building a
 *          linked list of LocalCoords from the LocalCoords passed in as an
 *          argument down to the Cell found in the lowest level of the nested
 *          Universe hierarchy. In the process, the method will set the
 *          coordinates at each level in the nested Universe hierarchy for
 *          each LocalCoord in the linked list for the Lattice or Universe
 *          that it is in.
 * @param coords pointer to a LocalCoords object
 * @return returns a pointer to a cell if found, NULL if no cell found
*/
Cell* Geometry::findFirstCell(LocalCoords* coords) {

  coords->adjustCoords(TINY_MOVE);
  return findCellContainingCoords(coords);
}


/**
 * @brief Find the Material for a flat source region ID.
 * @param fsr_id a FSR id
 * @return a pointer to the Material that this FSR is in
 */
Material* Geometry::findFSRMaterial(int fsr_id) {
  Cell* cell = findCellContainingFSR(fsr_id);
  return cell->getFillMaterial();
}


/**
 * @brief Finds the next Cell for a LocalCoords object.
 * @details The method will update the LocalCoords passed in as an argument
 *          to be the one at the boundary of the next Cell crossed along the
 *          given trajectory. It will do this by finding the minimum distance
 *          to the surfaces at all levels of the coords hierarchy. If the
 *          LocalCoords is outside the bounds of the Geometry or on the
 *          boundaries this method will return NULL; otherwise it will return
 *          a pointer to the Cell that the LocalCoords will reach next along
 *          its trajectory.
 * @param coords pointer to a LocalCoords object
 * @return a pointer to a Cell if found, NULL if no Cell found
 */
Cell* Geometry::findNextCell(LocalCoords* coords) {

  Cell* cell = NULL;
  double dist;
  double min_dist = std::numeric_limits<double>::infinity();

  /* Get highest level coords */
  coords = coords->getHighestLevel();

  /* Get the current Cell */
  cell = coords->getLowestLevel()->getCell();

  /* If the current coords is not in any Cell, return NULL */
  if (cell == NULL)
    return NULL;

  /* If the current coords is inside a Cell, look for next Cell */
  else {

    /* Descend universes until at the lowest level.
     * At each universe/lattice level get distance to next
     * universe or lattice cell. Recheck min_dist. */
    while (coords != NULL) {

      /* If we reach a LocalCoord in a Lattice, find the distance to the
       * nearest lattice cell boundary */
      if (coords->getType() == LAT) {
        Lattice* lattice = coords->getLattice();
        dist = lattice->minSurfaceDist(coords);
      }
      /* If we reach a LocalCoord in a Universe, find the distance to the
       * nearest cell surface */
      else {
        Cell* cell = coords->getCell();
        dist = cell->minSurfaceDist(coords);
      }

      /* Recheck min distance */
      min_dist = std::min(dist, min_dist);

      /* Descend one level */
      if (coords->getNext() == NULL)
	      break;
      else
 	      coords = coords->getNext();
    }

    coords = coords->getHighestLevel();
    coords->prune();

    /* Check for distance to nearest CMFD mesh cell boundary */
    if (_cmfd != NULL) {
      Lattice* lattice = _cmfd->getLattice();
      dist = lattice->minSurfaceDist(coords);
      min_dist = std::min(dist, min_dist);
    }

    /* Move point and get next cell */
//    std::cout << "min_dist = " << min_dist << std::endl;
//    std::cout << "min_dist with TINY = " << min_dist + TINY_MOVE << std::endl;
    coords->adjustCoords(min_dist + TINY_MOVE);

    return findCellContainingCoords(coords);
  }
}


/**
 * @brief Find and return the ID of the flat source region that a given
 *        LocalCoords object resides within.
 * @param coords a LocalCoords object pointer
 * @return the FSR ID for a given LocalCoords object
 */
int Geometry::findFSRId(LocalCoords* coords) {

  int fsr_id;
  LocalCoords* curr = coords;
  curr = coords->getLowestLevel();

  /* Generate unique FSR key */
  std::string fsr_key = getFSRKey(coords);

  /* If FSR has not been encountered, update FSR maps and vectors */
  if (!_FSR_keys_map.contains(fsr_key)) {

    /* Try to get a clean copy of the fsr_id, adding the FSR data
       if necessary where -1 indicates the key was already added */
    fsr_id = _FSR_keys_map.insert_and_get_count(fsr_key, NULL);
    if (fsr_id == -1)
    {
      fsr_data volatile* fsr;
      do {
        fsr = _FSR_keys_map.at(fsr_key);
      } while (fsr == NULL);
      fsr_id = fsr->_fsr_id;
    }
    else {

      /* Add FSR information to FSR key map and FSR_to vectors */
      fsr_data* fsr = new fsr_data;
      fsr->_fsr_id = fsr_id;
      _FSR_keys_map.update(fsr_key, fsr);
      Point* point = new Point();
      point->setCoords(coords->getHighestLevel()->getX(),
                       coords->getHighestLevel()->getY(),
                       coords->getHighestLevel()->getZ());

      /* Get the cell that contains coords */
      Cell* cell = findCellContainingCoords(curr);
      fsr->_point = point;
      fsr->_mat_id = cell->getFillMaterial()->getId();

      /* If CMFD acceleration is on, add FSR CMFD cell to FSR data */
      if (_cmfd != NULL)
        fsr->_cmfd_cell = _cmfd->findCmfdCell(coords->getHighestLevel());
    }
  }

  /* If FSR has already been encountered, get the fsr id from map */
  else {
    fsr_data volatile* fsr;
    do {
      fsr = _FSR_keys_map.at(fsr_key);
    } while (fsr == NULL);

    fsr_id = fsr->_fsr_id;
  }

  return fsr_id;
}


/**
 * @brief Return the ID of the flat source region that a given
 *        LocalCoords object resides within.
 * @param coords a LocalCoords object pointer
 * @return the FSR ID for a given LocalCoords object
 */
int Geometry::getFSRId(LocalCoords* coords) {

  int fsr_id = 0;
  std::string fsr_key;

  try {
    fsr_key = getFSRKey(coords);
    fsr_id = _FSR_keys_map.at(fsr_key)->_fsr_id;
  }
  catch(std::exception &e) {
    log_printf(ERROR, "Could not find FSR ID with key: %s. Try creating "
               "geometry with finer track spacing", fsr_key.c_str());
  }

  return fsr_id;
}


/**
 * @brief Return the characteristic point for a given FSR ID
 * @param fsr_id the FSR ID
 * @return the FSR's characteristic point
 */
Point* Geometry::getFSRPoint(int fsr_id) {

  Point* point;

  try {
    point = _FSR_keys_map.at(_FSRs_to_keys.at(fsr_id))->_point;
  }
  catch(std::exception &e) {
    log_printf(ERROR, "Could not find characteristic point in FSR: %d", fsr_id);
  }

  return point;
}


/**
 * @brief Return the centroid for a given FSR ID
 * @param fsr_id the FSR ID
 * @return the FSR's centroid
 */
Point* Geometry::getFSRCentroid(int fsr_id) {

  Point* point;

  try {
    point = _FSR_keys_map.at(_FSRs_to_keys.at(fsr_id))->_centroid;
  }
  catch(std::exception &e) {
    log_printf(ERROR, "Could not find centroid in FSR: %d.", fsr_id);
  }

  return point;
}


/**
 * @brief Generate a string FSR "key" that identifies an FSR by its
 *        unique hierarchical lattice/universe/cell structure.
 * @details Since not all FSRs will reside on the absolute lowest universe
 *          level and Cells might overlap other cells, it is important to
 *          have a method for uniquely identifying FSRs. This method
 *          creates a unique FSR key by constructing a structured string
 *          that describes the hierarchy of lattices/universes/cells.
 * @param coords a LocalCoords object pointer
 * @return the FSR key
 */
std::string Geometry::getFSRKey(LocalCoords* coords) {

  std::stringstream key;
  LocalCoords* curr = coords->getHighestLevel();
  std::ostringstream curr_level_key;

  /* If CMFD is on, get CMFD latice cell and write to key */
  if (_cmfd != NULL) {
      curr_level_key << _cmfd->getLattice()->getLatX(curr->getPoint());
      key << "CMFD = (" << curr_level_key.str() << ", ";
      curr_level_key.str(std::string());
      curr_level_key << _cmfd->getLattice()->getLatY(curr->getPoint());
      key << curr_level_key.str() << ") : ";
  }

  /* Descend the linked list hierarchy until the lowest level has
   * been reached */
  while (curr != NULL) {

    /* Clear string stream */
    curr_level_key.str(std::string());

    if (curr->getType() == LAT) {

      /* Write lattice ID and lattice cell to key */
      curr_level_key << curr->getLattice()->getId();
      key << "LAT = " << curr_level_key.str() << " (";
      curr_level_key.str(std::string());
      curr_level_key << curr->getLatticeX();
      key << curr_level_key.str() << ", ";
      curr_level_key.str(std::string());
      curr_level_key << curr->getLatticeY();
      key << curr_level_key.str() << ", ";
      curr_level_key.str(std::string());
      curr_level_key << curr->getLatticeZ();
      key << curr_level_key.str() << ") : ";
    }
    else {
      /* write universe ID to key */
      curr_level_key << curr->getUniverse()->getId();
      key << "UNIV = " << curr_level_key.str() << " : ";
    }

    /* If lowest coords reached break; otherwise get next coords */
    if (curr->getNext() == NULL)
      break;
    else
      curr = curr->getNext();
  }

  /* clear string stream */
  curr_level_key.str(std::string());

  /* write cell id to key */
  curr_level_key << curr->getCell()->getId();
  key << "CELL = " << curr_level_key.str();

  return key.str();
}



/**
 * @brief Subdivides all Cells in the Geometry into rings and angular sectors
 *        aligned with the z-axis.
 * @details This method is called by the Geometry::initializeFSRs()
 *          method but may also be called by the user in Python if needed:
 *
 * @code
 *          geometry.subdivideCells()
 * @endcode
 */
void Geometry::subdivideCells() {

  /* Compute the max radius as the distance from the center to a corner
  * of the geometry. */
  double dx = getWidthX() / 2.0;
  double dy = getWidthY() / 2.0;
  double max_radius = sqrt(dx*dx + dy*dy);

  /* Recursively subdivide Cells into rings and sectors */
  _root_universe->subdivideCells(max_radius);
}


/**
 * @brief Compute the number of flat source regions in the Geometry and
 *        initialize CMFD.
 * @details This method is intended to be called by the user before initiating
 *          source iteration. This method first subdivides all Cells by calling
 *          the Geometry::subdivideCells() method. Then it initializes the CMFD
 *          object.
 * @brief neighbor_cells whether to use neighbor cell optimizations
 */
void Geometry::initializeFSRs(bool neighbor_cells) {
  /* Subdivide Cells into sectors and rings */
  subdivideCells();

  /* Build collections of neighbor Cells for optimized ray tracing */
  if (neighbor_cells)
    _root_universe->buildNeighbors();
}


/**
 * @brief This method performs ray tracing to create Track segments within each
 *        flat source region in the Geometry.
 * @details This method starts at the beginning of a Track and finds successive
 *          intersection points with FSRs as the Track crosses through the
 *          Geometry and creates segment structs and adds them to the Track.
 * @param track a pointer to a track to segmentize
 */
void Geometry::segmentize(Track* track) {

  /* Track starting Point coordinates and azimuthal angle */
  double x0 = track->getStart()->getX();
  double y0 = track->getStart()->getY();
  double z0 = track->getStart()->getZ();
  double phi = track->getPhi();
  double delta_x, delta_y;

  /* Length of each segment */
  double length;
  Material* material;
  int fsr_id;
  int num_segments;

  /* Use a LocalCoords for the start and end of each segment */
  LocalCoords start(x0, y0, z0);
  LocalCoords end(x0, y0, z0);
  start.setUniverse(_root_universe);
  end.setUniverse(_root_universe);
  start.setPhi(phi);
  end.setPhi(phi);

  /* Find the Cell containing the Track starting Point */
  Cell* curr = findFirstCell(&end);
  Cell* prev;

  /* If starting Point was outside the bounds of the Geometry */
  if (curr == NULL)
    log_printf(ERROR, "Could not find a material-filled Cell containing the "
               "start Point of this Track: %s", track->toString().c_str());

  /* While the end of the segment's LocalCoords is still within the Geometry,
   * move it to the next Cell, create a new segment, and add it to the
   * Geometry */
  while (curr != NULL) {

    end.copyCoords(&start);
    end.setPhi(phi);

    /* Find the next Cell along the Track's trajectory */
    prev = curr;
    curr = findNextCell(&end);

    /* Checks that segment does not have the same start and end Points */
    if (start.getX() == end.getX() && start.getY() == end.getY())
      log_printf(ERROR, "Created segment with same start and end "
                 "point: x = %f, y = %f", start.getX(), start.getY());

    /* Find the segment length, Material and FSR ID */
    length = double(end.getPoint()->distanceToPoint(start.getPoint()));
    material = prev->getFillMaterial();
    fsr_id = findFSRId(&start);

    /* Create a new Track segment */
    segment* new_segment = new segment;
    new_segment->_material = material;
    new_segment->_length = length;
    new_segment->_region_id = fsr_id;

    log_printf(DEBUG, "segment start x = %f, y = %f; end x = %f, y = %f",
               start.getX(), start.getY(), end.getX(), end.getY());

    /* Save indicies of CMFD Mesh surfaces that the Track segment crosses */
    if (_cmfd != NULL) {

      /* Find cmfd cell that segment lies in */
      int cmfd_cell = _cmfd->findCmfdCell(&start);

      /* Reverse nudge from surface to determine whether segment start or end
       * points lie on a CMFD surface. */
      start.adjustCoords(-TINY_MOVE);
      end.adjustCoords(-TINY_MOVE);

      new_segment->_cmfd_surface_fwd = _cmfd->findCmfdSurface(cmfd_cell, &end);
      new_segment->_cmfd_surface_bwd =
        _cmfd->findCmfdSurface(cmfd_cell, &start);

      /* Re-nudge segments from surface */
      start.adjustCoords(TINY_MOVE);
      end.adjustCoords(TINY_MOVE);
    }

    /* Add the segment to the Track */
    track->addSegment(new_segment);
  }

  log_printf(DEBUG, "Created %d segments for Track: %s",
             track->getNumSegments(), track->toString().c_str());

  /* Truncate the linked list for the LocalCoords */
  start.prune();
  end.prune();
}


/**
 * @brief Initialize key and material ID vectors for lookup by FSR ID
 * @detail This function initializes and sets reverse lookup vectors by FSR ID.
 *      This is called after the FSRs have all been identified and allocated
 *      during segmentation. This function must be called after
 *      Geometry::segmentize() has completed. It should not be called if tracks
 *      are loaded from a file.
 */
void Geometry::initializeFSRVectors() {

  /* get keys and values from map */
  std::string *key_list = _FSR_keys_map.keys();
  fsr_data **value_list = _FSR_keys_map.values();

  /* allocate vectors */
  int num_FSRs = _FSR_keys_map.size();
  _FSRs_to_keys = std::vector<std::string>(num_FSRs);

  /* fill vectors key and material ID information */
#pragma omp parallel for
  for (int i=0; i < num_FSRs; i++) {
    std::string key = key_list[i];
    fsr_data* fsr = value_list[i];
    int fsr_id = fsr->_fsr_id;
    _FSRs_to_keys.at(fsr_id) = key;
  }

  /* add cmfd information serially */
  if (_cmfd != NULL) {
    for (int i=0; i < num_FSRs; i++) {
      fsr_data* fsr = value_list[i];
      int fsr_id = fsr->_fsr_id;
      _cmfd->addFSRToCell(fsr->_cmfd_cell, fsr_id);
    }
  }

  /* Delete key and value lists */
  delete[] key_list;
  delete[] value_list;
}


/**
 * @brief Determines the fissionability of each Universe within this Geometry.
 * @details A Universe is determined fissionable if it contains a Cell
 *          filled by a Material with a non-zero fission cross-section. Note
 *          that this method recurses through all Universes at each level in
 *          the nested Universe hierarchy. Users should only call this method
 *          without a parameter (the default) from Python as follows to ensure
 *          that the recursion starts from the uppermost Universe level:
 *
 * @code
 *          geometry.computeFissionability()
 * @endcode
 *
 * @param univ the Universe of interest (default is NULL)
 */
void Geometry::computeFissionability(Universe* univ) {

  bool fissionable = false;

  Material* material;
  std::map<int, Material*> materials;
	std::map<int, Material*>::iterator mat_iter;

  Universe* universe;
  std::map<int, Universe*> universes;
	std::map<int, Universe*>::iterator univ_iter;

  /* If no Universe was passed in as an argument, then this is the first
   * recursive call from a user via Python, so get the base Universe */
  if (univ == NULL)
    univ = _root_universe;

  /* If a Universe was passed in as an argument, then this is a recursive
   * call with a Universe at a lower level in the nested Universe hierarchy */
  if (univ->getType() == SIMPLE) {
    materials = univ->getAllMaterials();
    universes = univ->getAllUniverses();
  }

  else
    universes = static_cast<Lattice*>(univ)->getAllUniverses();

  /* Loop over the nested Universes first to ensure that fissionability
   * is set at each nested Universe level */
  for (univ_iter=universes.begin(); univ_iter != universes.end(); ++univ_iter) {
    universe = univ_iter->second;

    /* Recursively check whether this nested Universe is fissionable */
    computeFissionability(universe);

    if (universe->isFissionable())
      fissionable = true;
  }

  /* Loop over the Materials in this Universe at this level */
  for (mat_iter=materials.begin(); mat_iter != materials.end(); ++mat_iter) {
    material = mat_iter->second;

    /* Check whether this Material is fissionable or not */
    if (material->isFissionable())
      fissionable = true;
  }

  /* Set this Universe's fissionability based on the nested Universes
   * and Materials within it */
  univ->setFissionability(fissionable);
}


/**
 * @brief Get the material, cell or FSR IDs on a 2D spatial grid.
 * @details This is a helper method for the openmoc.plotter module.
 *          This method may also be called by the user in Python if needed.
 *          A user must initialize NumPy arrays with the x and y grid
 *          coordinates input to this function. This function then fills
 *          a NumPy array with the domain IDs for each coordinate. An example
 *          of how this function might be called in Python is as follows:
 *
 * @code
 *          grid_x = numpy.arange(-2., +2., 100)
 *          grid_y = numpy.arange(-2., +2., 100)
 *          domain_ids = geometry.getSpatialDataOnGrid(
 *              grid_x, grid_y, 20., 'material')
 * @endcode
 *
 * @param grid_x a NumPy array or list of the x-coordinates
 * @param num_x the number of x-coordinates in the grid
 * @param grid_y a NumPy array or list of the y-coordinates
 * @param num_y the number of y-coordinates in the grid
 * @param zcoord the z-coordinate to use to find the domain IDs
 * @param domain_type the type of domain ('fsr', 'material', 'cell')
 * @return a NumPy array or list of the domain IDs
 */
std::vector<int> Geometry::getSpatialDataOnGrid(std::vector<double> grid_x,
						std::vector<double> grid_y,
						double zcoord,
						const char* domain_type) {

  LocalCoords* point;
  Cell* cell;

  /* Instantiate a vector to hold the domain IDs */
  int num_x = grid_x.size();
  int num_y = grid_y.size();
  std::vector<int> domains(num_x * num_y);

  /* Extract the source region IDs */
  if (strcmp(domain_type, "fsr") == 0) {

#pragma omp parallel for private(point, cell)
    for (int i=0; i < num_x; i++) {
      for (int j=0; j < num_y; j++) {

	/* Find the Cell containing this point */
	point = new LocalCoords(grid_x[i], grid_y[j], zcoord);
	point->setUniverse(_root_universe);
	cell = findCellContainingCoords(point);

	/* Extract the ID of the domain of interest */
	domains[i+j*num_x] = getFSRId(point);

	/* Deallocate memory for LocalCoords */
	point = point->getHighestLevel();
	point->prune();
      }
    }
  }

  /* Extract the material IDs */
  else if (strcmp(domain_type, "material") == 0) {

#pragma omp parallel for private(point, cell)
    for (int i=0; i < num_x; i++) {
      for (int j=0; j < num_y; j++) {

	/* Find the Cell containing this point */
	point = new LocalCoords(grid_x[i], grid_y[j], zcoord);
	point->setUniverse(_root_universe);
	cell = findCellContainingCoords(point);

	/* Extract the ID of the domain of interest */
	domains[i+j*num_x] = cell->getFillMaterial()->getId();

	/* Deallocate memory for LocalCoords */
	point = point->getHighestLevel();
	point->prune();
      }
    }
  }

  /* Extract the cell IDs */
  else if (strcmp(domain_type, "cell") == 0) {

#pragma omp parallel for private(point, cell)
    for (int i=0; i < num_x; i++) {
      for (int j=0; j < num_y; j++) {

	/* Find the Cell containing this point */
	point = new LocalCoords(grid_x[i], grid_y[j], zcoord);
	point->setUniverse(_root_universe);
	cell = findCellContainingCoords(point);

	/* Extract the ID of the domain of interest */
	domains[i+j*num_x] = cell->getId();

	/* Deallocate memory for LocalCoords */
	point = point->getHighestLevel();
	point->prune();
      }
    }
  }

 else
   log_printf(ERROR, "Unable to extract spatial data for "
	      "unsupported domain type %s", domain_type);

  /* Return the domain IDs */
  return domains;
}


/**
 * @brief Converts this Geometry's attributes to a character array.
 * @details This method calls the toString() method for all Surfaces,
 *          Cells, Universes and Lattices contained by the Geometry.
 *          Since this routine provides the metadata used by the
 *          TrackGenerator to discriminate between geometries when
 *          exporting / importing binary track files.
 * @return a character array of this Geometry's class attributes
 */
std::string Geometry::toString() {

  std::stringstream string;

  std::map<int, Cell*> cells = getAllCells();
  std::map<int, Universe*> universes = getAllUniverses();
  std::map<int, surface_halfspace*> surfaces;

  std::map<int, Cell*>::iterator cell_iter;
  std::map<int, Universe*>::iterator univ_iter;
  std::map<int, surface_halfspace*>::iterator surf_iter;

  /** Add string data for all Cells */
  string << "\n\tCells:\n\t\t";
  for (cell_iter = cells.begin(); cell_iter != cells.end(); ++cell_iter) {
    string << "Cell ID = " << cell_iter->second->getId();
    string << ", name = " << cell_iter->second->getName();

    if (cell_iter->second->isRotated()) {
      string << ", (rotation = " << cell_iter->second->getPhi() << ", ";
      string << cell_iter->second->getTheta() << ", ";
      string << cell_iter->second->getPsi() << ")";
    }
    if (cell_iter->second->isTranslated()) {
      double* translation = cell_iter->second->getTranslation();
      string << ", (translation = " << translation[0] << ", ";
      string << translation[1] << ", " << translation[2] << ")";
    }

    string << ", # surfaces = " << cell_iter->second->getNumSurfaces();

    /** Add string data for the Surfaces in this Cell */
    surfaces = cell_iter->second->getSurfaces();
    string << ", Surfaces: ";
    for (surf_iter = surfaces.begin(); surf_iter != surfaces.end(); ++surf_iter)
      string <<  surf_iter->second->_surface->toString() << ", ";
  }

  /** Add string data for all Universes */
  string << "\n\tUniverses:\n\t\t";
  for (univ_iter = universes.begin(); univ_iter != universes.end(); ++univ_iter)
    string << univ_iter->second->toString() << "\n\t\t";

  std::string formatted_string = string.str();
  formatted_string.erase(formatted_string.end()-3);

  return formatted_string;
}


/**
 * @brief Prints a string representation of all of the Geometry's attributes to
 *        the console.
 * @details This method calls the printString() method for all Materials,
 *          Surfaces, Cell, Universes and Lattices contained by the Geometry.
 */
void Geometry::printString() {
  log_printf(RESULT, toString().c_str());
}


/**
 * @brief This is a method that initializes the CMFD Lattice and sets
 *          CMFD parameters.
 */
void Geometry::initializeCmfd() {

  /* Set CMFD mesh boundary conditions */
  _cmfd->setBoundary(SURFACE_X_MIN, getMinXBoundaryType());
  _cmfd->setBoundary(SURFACE_Y_MIN, getMinYBoundaryType());
  _cmfd->setBoundary(SURFACE_X_MAX, getMaxXBoundaryType());
  _cmfd->setBoundary(SURFACE_Y_MAX, getMaxYBoundaryType());

  /* Set CMFD mesh dimensions and number of groups */
  _cmfd->setWidthX(getWidthX());
  _cmfd->setWidthY(getWidthY());

  /* Intialize CMFD cell map */
  _cmfd->initializeCellMap();

  /* Initialize the CMFD lattice */
  Point offset;
  offset.setX(getMinX() + getWidthX()/2.0);
  offset.setY(getMinY() + getWidthY()/2.0);

  _cmfd->initializeLattice(&offset);
}


/**
 * @brief Returns a pointer to the map that maps FSR keys to FSR IDs
 * @return pointer to _FSR_keys_map map of FSR keys to FSR IDs
 */
ParallelHashMap<std::string, fsr_data*>& Geometry::getFSRKeysMap() {
  return _FSR_keys_map;
}


/**
 * @brief Returns the vector that maps FSR IDs to FSR key hashes
 * @return _FSR_keys_map map of FSR keys to FSR IDs
 */
std::vector<std::string>& Geometry::getFSRsToKeys() {
  return _FSRs_to_keys;
}


/**
 * @brief Determins whether a point is within the bounding box of the geometry.
 * @param coords a populated LocalCoords linked list
 * @return boolean indicating whether the coords is within the geometry
 */
bool Geometry::withinBounds(LocalCoords* coords) {

  double x = coords->getX();
  double y = coords->getY();
  double z = coords->getZ();

  if (x < getMinX() || x > getMaxX() || y < getMinY() || y > getMaxY()
      || z < getMinZ() || z > getMaxZ())
    return false;
  else
    return true;
}


/**
 * @brief Sets the centroid for an FSR
 * @details The _FSR_keys_map stores a hash of a std::string representing
 *          the Lattice/Cell/Universe hierarchy for a unique region
 *          and the associated FSR data. _centroid is a point that represents
 *          the numerical centroid of an FSR computed using all segments
 *          contained in the FSR. This method is used by the TrackGenerator
 *          to set the centroid after segments have been created. It is
 *          important to note that this method is a helper function for the
 *          TrackGenerator and should not be explicitly called by the user.
 * @param fsr a FSR ID
 * @param centroid a Point representing the FSR centroid
 */
void Geometry::setFSRCentroid(int fsr, Point* centroid) {
  _FSR_keys_map.at(_FSRs_to_keys[fsr])->_centroid = centroid;
}


/**
 * @brief Finds the Cell containing a given fsr ID.
 * @param fsr_id an FSR ID.
 */
Cell* Geometry::findCellContainingFSR(int fsr_id) {

  Point* point = _FSR_keys_map.at(_FSRs_to_keys[fsr_id])->_point;
  LocalCoords* coords = new LocalCoords(point->getX(), point->getY(),
                                        point->getZ());
  coords->setUniverse(_root_universe);
  Cell* cell = findCellContainingCoords(coords);

  coords->prune();
  delete coords;

  return cell;
}

<<<<<<< HEAD
=======

>>>>>>> 89a26ee8
/**
  * @brief  Resets the boundaries of each Universe in the Geometry
  */
void Geometry::resetBoundaries() {

  std::map<int, Universe*> universes = getAllUniverses();
  std::map<int, Universe*>::iterator u_iter;

  /* Reset the boundaries in each Universe */
  for (u_iter = universes.begin(); u_iter != universes.end(); ++u_iter)
    u_iter->second->resetBoundaries();

}<|MERGE_RESOLUTION|>--- conflicted
+++ resolved
@@ -1296,10 +1296,7 @@
   return cell;
 }
 
-<<<<<<< HEAD
-=======
-
->>>>>>> 89a26ee8
+
 /**
   * @brief  Resets the boundaries of each Universe in the Geometry
   */
