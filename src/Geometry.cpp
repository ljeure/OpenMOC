#include "Geometry.h"


/**
 * @brief Resets the auto-generated unique IDs for Materials, Surfaces,
 *        Cells and Universes/Lattices to 10000.
 */
void reset_auto_ids() {
  reset_material_id();
  reset_surf_id();
  reset_cell_id();
  reset_universe_id();
}


/**
 * @brief Constructor initializes an empty Geometry.
 */
Geometry::Geometry() {

  /* Initialize CMFD object to NULL */
  _cmfd = NULL;
}


/**
 * @brief Destructor clears FSR to Cells and Materials maps.
 */
Geometry::~Geometry() {

  /* Free FSR maps if they were initialized */
  if (_FSR_keys_map.size() != 0) {
    fsr_data **values = _FSR_keys_map.values();

    for (int i=0; i<_FSR_keys_map.size(); i++)
      delete values[i];
    delete[] values;

    _FSR_keys_map.clear();
    _FSRs_to_keys.clear();
    _FSRs_to_material_IDs.clear();
  }

  /* Remove all Materials in the Geometry */
  std::map<int, Material*> materials = getAllMaterials();
  std::map<int, Cell*> cells = getAllCells();
  std::map<int, Universe*> universes = getAllUniverses();
  std::map<int, Material*>::iterator m_iter;
  std::map<int, Cell*>::iterator c_iter;
  std::map<int, Universe*>::iterator u_iter;

  /* Remove all Materials in the Geometry */
  for (m_iter = materials.begin(); m_iter != materials.end(); ++m_iter)
    delete m_iter->second;

  /* Remove all Cells in the Geometry */
  for (c_iter = cells.begin(); c_iter != cells.end(); ++c_iter)
    delete c_iter->second;

  /* Remove all Universes in the Geometry */
  for (u_iter = universes.begin(); u_iter != universes.end(); ++u_iter)
    delete u_iter->second;
}


/**
 * @brief Returns the total height (y extent) of the Geometry in cm.
 * @return the total height of the Geometry (cm)
 */
double Geometry::getHeight() {
  return (getMaxY() - getMinY());
}


/**
 * @brief Returns the total width (x extent) of the Geometry in cm.
 * @return the total width of the Geometry (cm)
 */
double Geometry::getWidth() {
  return (getMaxX() - getMinX());
}


/**
 * @brief Return the minimum x-coordinate contained by the Geometry.
 * @return the minimum x-coordinate (cm)
 */
double Geometry::getMinX() {
  return _root_universe->getMinX();
}


/**
 * @brief Return the maximum x-coordinate contained by the Geometry.
 * @return the maximum x-coordinate (cm)
 */
double Geometry::getMaxX() {
  return _root_universe->getMaxX();
}


/**
 * @brief Return the minimum y-coordinate contained by the Geometry.
 * @return the minimum y-coordinate (cm)
 */
double Geometry::getMinY() {
  return _root_universe->getMinY();
}


/**
 * @brief Return the maximum y-coordinate contained by the Geometry.
 * @return the maximum y-coordinate (cm)
 */
double Geometry::getMaxY() {
  return _root_universe->getMaxY();
}


/**
 * @brief Return the minimum z-coordinate contained by the Geometry.
 * @return the minimum z-coordinate (cm)
 */
double Geometry::getMinZ() {
  return _root_universe->getMinZ();
}


/**
 * @brief Return the maximum z-coordinate contained by the Geometry.
 * @return the maximum z-coordinate (cm)
 */
double Geometry::getMaxZ() {
  return _root_universe->getMaxZ();
}


/**
 * @brief Returns the boundary conditions (REFLECTIVE or VACUUM) at the
 *        minimum x-coordinate in the Geometry.
 * @return the boundary conditions for the minimum x-coordinate in the Geometry
 */
boundaryType Geometry::getMinXBoundaryType() {
  return _root_universe->getMinXBoundaryType();
}


/**
 * @brief Returns the boundary conditions (REFLECTIVE or VACUUM) at the
 *        maximum x-coordinate in the Geometry.
 * @return the boundary conditions for the maximum z-coordinate in the Geometry
 */
boundaryType Geometry::getMaxXBoundaryType() {
  return _root_universe->getMaxXBoundaryType();
}


/**
 * @brief Returns the boundary conditions (REFLECTIVE or VACUUM) at the
 *        minimum y-coordinate in the Geometry.
 * @return the boundary conditions for the minimum y-coordinate in the Geometry
 */
boundaryType Geometry::getMinYBoundaryType() {
  return _root_universe->getMinYBoundaryType();
}


/**
 * @brief Returns the boundary conditions (REFLECTIVE or VACUUM) at the
 *        maximum y-coordinate in the Geometry.
 * @return the boundary conditions for the maximum y-coordinate in the Geometry
 */
boundaryType Geometry::getMaxYBoundaryType() {
  return _root_universe->getMaxYBoundaryType();
}


/**
 * @brief Returns the boundary conditions (REFLECTIVE or VACUUM) at the
 *        minimum z-coordinate in the Geometry.
 * @return the boundary conditions for the minimum z-coordinate in the Geometry
 */
boundaryType Geometry::getMinZBoundaryType() {
  return _root_universe->getMinZBoundaryType();
}


/**
 * @brief Returns the boundary conditions (REFLECTIVE or VACUUM) at the
 *        maximum z-coordinate in the Geometry.
 * @return the boundary conditions for the maximum z-coordinate in the Geometry
 */
boundaryType Geometry::getMaxZBoundaryType() {
  return _root_universe->getMaxZBoundaryType();
}


/**
 * @brief Returns the number of flat source regions in the Geometry.
 * @return number of FSRs
 */
int Geometry::getNumFSRs() {
  return _FSRs_to_keys.size();
}

/**
 * @brief Returns the number of energy groups for each Material's nuclear data.
 * @return the number of energy groups
 */
int Geometry::getNumEnergyGroups() {

  std::map<int, Material*> materials = getAllMaterials();

  if (materials.size() == 0)
    log_printf(ERROR, "Unable to return the number of energy groups from "
               "the Geometry since it does not contain any Materials");

  int num_groups = materials.begin()->second->getNumEnergyGroups();
  std::map<int, Material*>::iterator iter;

  for (iter = materials.begin(); iter != materials.end(); ++iter) {
    if (iter->second->getNumEnergyGroups() != num_groups)
      log_printf(ERROR, "Unable to return the number of energy groups from "
                 "the Geometry since it contains different numbers of groups: "
                 "%d and %d", num_groups, iter->second->getNumEnergyGroups());
  }

  return num_groups;
}


/**
 * @brief Returns the number of Materials in the Geometry.
 * @return the number of Materials
 */
int Geometry::getNumMaterials() {

  std::map<int, Material*> all_materials;

  if (_all_materials.size() == 0)
    all_materials = getAllMaterials();
  else
    all_materials = _all_materials;

  int num_materials = all_materials.size();
  return num_materials;
}


/**
 * @brief Returns the number of Cells in the Geometry.
 * @return the number of Cells
 */
int Geometry::getNumCells() {

  int num_cells = 0;

  if (_root_universe != NULL) {
    std::map<int, Cell*> all_cells = getAllCells();
    num_cells = all_cells.size();
  }

  return num_cells;
}


/**
 * @brief Return a std::map container of Universe IDs (keys) with Unierses
 *        pointers (values).
 * @return a std::map of Universes indexed by Universe ID in the geometry
 */
std::map<int, Universe*> Geometry::getAllUniverses() {

  std::map<int, Universe*> all_universes;

  if (_root_universe != NULL)
    all_universes = _root_universe->getAllUniverses();

  return all_universes;
}


/**
 * @brief Return a std::map container of Cell IDs (keys) with Cells
 *        pointers (values).
 * @return a std::map of Cells indexed by Cell ID in the geometry
 */
std::map<int, Cell*> Geometry::getAllCells() {

  std::map<int, Cell*> all_cells;

  if (_root_universe != NULL)
    all_cells = _root_universe->getAllCells();

  return all_cells;
}


/**
 * @brief Return a std::map container of Cell IDs (keys) with Cells
 *        pointers (values).
 * @return a std::map of Cells indexed by Cell ID in the geometry
 */
std::map<int, Cell*> Geometry::getAllMaterialCells() {

  std::map<int, Cell*> all_material_cells;
  Cell* cell;

  if (_root_universe != NULL) {
    std::map<int, Cell*> all_cells = getAllCells();
    std::map<int, Cell*>::iterator iter;

    for (iter = all_cells.begin(); iter != all_cells.end(); ++iter) {
      cell = (*iter).second;

      if (cell->getType() == MATERIAL)
        all_material_cells[cell->getId()] = cell;
    }
  }

  return all_material_cells;
}


/**
 * @brief Return a std::map container of Material IDs (keys) with Materials
 *        pointers (values).
 * @return a std::map of Materials indexed by Material ID in the geometry
 */
std::map<int, Material*> Geometry::getAllMaterials() {

  std::map<int, Material*> all_materials;
  Cell* cell;
  Material* material;

  if (_root_universe != NULL) {
    std::map<int, Cell*> all_cells = getAllMaterialCells();
    std::map<int, Cell*>::iterator iter;

    for (iter = all_cells.begin(); iter != all_cells.end(); ++iter) {
      cell = (*iter).second;

      if (cell->getType() == MATERIAL) {
        material = cell->getFillMaterial();

        if (material != NULL)
          all_materials[material->getId()] = material;
      }
    }
  }

  return all_materials;
}


/**
 * @brief Returns the Universe at the root node in the CSG tree.
 * @return the root Universe
 */
Universe* Geometry::getRootUniverse() {
  return _root_universe;
}


/**
 * @brief Returns a pointer to the CMFD object.
 * @return A pointer to the CMFD object
 */
Cmfd* Geometry::getCmfd() {
  return _cmfd;
}


/**
 * @brief Sets the root Universe for the CSG tree.
 * @param root_universe the root Universe of the CSG tree.
 */
void Geometry::setRootUniverse(Universe* root_universe) {
  _root_universe = root_universe;
}


/**
 * @brief Sets the pointer to a CMFD object used for acceleration.
 * @param cmfd a pointer to the CMFD object
 */
void Geometry::setCmfd(Cmfd* cmfd) {
  _cmfd = cmfd;
}


/**
 * @brief Find the Cell that this LocalCoords object is in at the lowest level
 *        of the nested Universe hierarchy.
 * @details This method assumes that the LocalCoords has been initialized
 *          with coordinates and a Universe ID. The method will recursively
 *          find the Cell on the lowest level of the nested Universe hierarchy
 *          by building a linked list of LocalCoords from the LocalCoord
 *          passed in as an argument down to the lowest level Cell found. In
 *          the process it will set the coordinates at each level of the
 *          hierarchy for each LocalCoord in the linked list for the Lattice
 *          or Universe that it is in. If the LocalCoords is outside the bounds
 *          of the Geometry or on the boundaries this method will return NULL;
 *          otherwise it will return a pointer to the Cell that is found by the
 *          recursive Geometry::findCell(...) method.
 * @param coords pointer to a LocalCoords object
 * @return returns a pointer to a Cell if found, NULL if no Cell found
 */
Cell* Geometry::findCellContainingCoords(LocalCoords* coords) {

  Universe* univ = coords->getUniverse();
  Cell* cell;

  if (univ->getId() == _root_universe->getId()) {
    if (!withinBounds(coords))
      return NULL;
  }

  if (univ->getType() == SIMPLE)
    cell = univ->findCell(coords);
  else
    cell = static_cast<Lattice*>(univ)->findCell(coords);

  return cell;
}


/**
 * @brief Find the first Cell of a Track segment with a starting Point that is
 *        represented by the LocalCoords method parameter.
 * @details This method assumes that the LocalCoords has been initialized
 *          with coordinates and a Universe ID. This method will move the
 *          initial starting point by a small amount along the direction of
 *          the Track in order to ensure that the track starts inside of a
 *          distinct FSR rather than on the boundary between two of them.
 *          The method will recursively find the LocalCoords by building a
 *          linked list of LocalCoords from the LocalCoords passed in as an
 *          argument down to the Cell found in the lowest level of the nested
 *          Universe hierarchy. In the process, the method will set the
 *          coordinates at each level in the nested Universe hierarchy for
 *          each LocalCoord in the linked list for the Lattice or Universe
 *          that it is in.
 * @param coords pointer to a LocalCoords object
 * @param azim the azimuthal angle for a trajectory projected from the 
 *        LocalCoords
 * @param polar the polar angle for a trajectory projected from the LocalCoords
 * @return returns a pointer to a cell if found, NULL if no cell found
*/
Cell* Geometry::findFirstCell(LocalCoords* coords, double azim, double polar) {
  double delta_x = cos(azim) * sin(polar) * TINY_MOVE;
  double delta_y = sin(azim) * sin(polar) * TINY_MOVE;
  double delta_z = cos(polar) * TINY_MOVE;
  coords->adjustCoords(delta_x, delta_y, delta_z);
  return findCellContainingCoords(coords);
}


/**
 * @brief Find the Material for a flat source region ID.
 * @details  This method finds the fsr_id within the
 *           _FSR_to_material_IDs map and returns the corresponding
 *           pointer to the Material object.
 * @param fsr_id a FSR id
 * @return a pointer to the Material that this FSR is in
 */
Material* Geometry::findFSRMaterial(int fsr_id) {

  std::map<int, Material*> all_materials;

  if (_all_materials.size() == 0)
    all_materials = getAllMaterials();
  else
    all_materials = _all_materials;

  return all_materials[_FSRs_to_material_IDs.at(fsr_id)];
}


/**
 * @brief Finds the next Cell for a LocalCoords object along a trajectory
 *        defined by some angle (in radians from 0 to Pi).
 * @details The method will update the LocalCoords passed in as an argument
 *          to be the one at the boundary of the next Cell crossed along the
 *          given trajectory. It will do this by finding the minimum distance
 *          to the surfaces at all levels of the coords hierarchy.
 *          If the LocalCoords is outside the bounds of the Geometry or on 
 *          the boundaries this method will return NULL; otherwise it will 
 *          return a pointer to the Cell that the LocalCoords will reach 
 *          next along its trajectory.
 * @param coords pointer to a LocalCoords object
 * @param azim the azimuthal angle of the trajectory
 * @param polar the polar angle of the trajectory
 * @return a pointer to a Cell if found, NULL if no Cell found
 */
Cell* Geometry::findNextCell(LocalCoords* coords, double azim, double polar) {

  Cell* cell = NULL;
  double dist;
  double min_dist = std::numeric_limits<double>::infinity();

  /* Get lowest level coords */
  coords = coords->getLowestLevel();

  /* Get the current Cell */
  cell = coords->getCell();

  /* If the current coords is not in any Cell, return NULL */
  if (cell == NULL)
    return NULL;

  /* If the current coords is inside a Cell, look for next Cell */
  else {

    /* Ascend universes until at the highest level.
     * At each universe/lattice level get distance to next
     * universe or lattice cell. Recheck min_dist. */
    while (coords != NULL) {

      /* If we reach a LocalCoord in a Lattice, find the distance to the
       * nearest lattice cell boundary */
      if (coords->getType() == LAT) {
        Lattice* lattice = coords->getLattice();
        dist = lattice->minSurfaceDist(coords->getPoint(), azim, polar);
      }
      /* If we reach a LocalCoord in a Universe, find the distance to the
       * nearest cell surface */
      else {
        Cell* cell = coords->getCell();
        dist = cell->minSurfaceDist(coords->getPoint(), azim, polar);
      }

      /* Recheck min distance */
      min_dist = std::min(dist, min_dist);

      /* Ascend one level */
      if (coords->getUniverse() == _root_universe)
        break;
      else {
        coords = coords->getPrev();
        coords->prune();
      }
    }

    /* Check for distance to nearest CMFD mesh cell boundary */
    if (_cmfd != NULL) {
      Lattice* lattice = _cmfd->getLattice();
      dist = lattice->minSurfaceDist(coords->getPoint(), azim, polar);
      min_dist = std::min(dist, min_dist);
    }

    /* Move point and get next cell */
    double delta_x = cos(azim) * sin(polar) * (min_dist + TINY_MOVE);
    double delta_y = sin(azim) * sin(polar) * (min_dist + TINY_MOVE);
    double delta_z = cos(polar) * (min_dist + TINY_MOVE);
    coords->adjustCoords(delta_x, delta_y, delta_z);

    return findCellContainingCoords(coords);
  }
}


/**
 * @brief Find and return the ID of the flat source region that a given
 *        LocalCoords object resides within.
 * @param coords a LocalCoords object pointer
 * @return the FSR ID for a given LocalCoords object
 */
int Geometry::findFSRId(LocalCoords* coords) {

  int fsr_id;
  LocalCoords* curr = coords;
  curr = coords->getLowestLevel();

  /* Generate unique FSR key */
  std::string fsr_key = getFSRKey(coords);

  /* If FSR has not been encountered, update FSR maps and vectors */
  if (!_FSR_keys_map.contains(fsr_key)) {

    /* Try to get a clean copy of the fsr_id, adding the FSR data 
       if necessary where -1 indicates the key was already added */
    fsr_id = _FSR_keys_map.insert_and_get_count(fsr_key, NULL);
    if (fsr_id == -1)
    {
      fsr_data volatile* fsr;
      do {
        fsr = _FSR_keys_map.at(fsr_key);
      } while (fsr == NULL);
      fsr_id = fsr->_fsr_id;
    }
    else {
      
      /* Add FSR information to FSR key map and FSR_to vectors */
      fsr_data* fsr = new fsr_data;
      fsr->_fsr_id = fsr_id;
      _FSR_keys_map.at(fsr_key) = fsr;
      Point* point = new Point();
      point->setCoords(coords->getHighestLevel()->getX(), 
                       coords->getHighestLevel()->getY(),
                       coords->getHighestLevel()->getZ());
      
      /* Get the cell that contains coords */
      Cell* cell = findCellContainingCoords(curr);
      fsr->_point = point;
      fsr->_mat_id = cell->getFillMaterial()->getId();

      /* If CMFD acceleration is on, add FSR CMFD cell to FSR data */
      if (_cmfd != NULL)
        fsr->_cmfd_cell = _cmfd->findCmfdCell(coords->getHighestLevel());
    }
  }
  
  /* If FSR has already been encountered, get the fsr id from map */
  else {
    fsr_data volatile* fsr;
    do {
      fsr = _FSR_keys_map.at(fsr_key);
    } while (fsr == NULL);

    fsr_id = fsr->_fsr_id;
  }

  return fsr_id;
}


/**
 * @brief Return the ID of the flat source region that a given
 *        LocalCoords object resides within.
 * @param coords a LocalCoords object pointer
 * @return the FSR ID for a given LocalCoords object
 */
int Geometry::getFSRId(LocalCoords* coords) {

  int fsr_id = 0;
  std::string fsr_key;

  try{
    fsr_key = getFSRKey(coords);
    fsr_id = _FSR_keys_map.at(fsr_key)->_fsr_id;
  }
  catch(std::exception &e) {
    log_printf(ERROR, "Could not find FSR ID with key: %s. Try creating "
               "geometry with finer track spacing", fsr_key.c_str());
  }

  return fsr_id;
}


/**
 * @brief Return the characteristic point for a given FSR ID
 * @param fsr_id the FSR ID
 * @return the FSR's characteristic point
 */
Point* Geometry::getFSRPoint(int fsr_id) {

  Point* point;

  try{
    point = _FSR_keys_map.at(_FSRs_to_keys.at(fsr_id))->_point;
  }
  catch(std::exception &e) {
    log_printf(ERROR, "Could not find characteristic point in FSR: %d", fsr_id);
  }

  return point;
}


/**
 * @brief Return the centroid for a given FSR ID
 * @param fsr_id the FSR ID
 * @return the FSR's centroid
 */
Point* Geometry::getFSRCentroid(int fsr_id) {

  Point* point;

  try{
    point = _FSR_keys_map.at(_FSRs_to_keys.at(fsr_id))->_centroid;
  }
  catch(std::exception &e) {
    log_printf(ERROR, "Could not find centroid in FSR: %d.", fsr_id);
  }

  return point;
}


/**
 * @brief Generate a string FSR "key" that identifies an FSR by its
 *        unique hierarchical lattice/universe/cell structure.
 * @details Since not all FSRs will reside on the absolute lowest universe
 *          level and Cells might overlap other cells, it is important to
 *          have a method for uniquely identifying FSRs. This method
 *          creates a unique FSR key by constructing a structured string
 *          that describes the hierarchy of lattices/universes/cells.
 * @param coords a LocalCoords object pointer
 * @return the FSR key
 */
std::string Geometry::getFSRKey(LocalCoords* coords) {

  std::stringstream key;
  LocalCoords* curr = coords->getHighestLevel();
  std::ostringstream curr_level_key;

  /* If CMFD is on, get CMFD latice cell and write to key */
  if (_cmfd != NULL) {
      curr_level_key << _cmfd->getLattice()->getLatX(curr->getPoint());
      key << "CMFD = (" << curr_level_key.str() << ", ";
      curr_level_key.str(std::string());
      curr_level_key << _cmfd->getLattice()->getLatY(curr->getPoint());
      key << curr_level_key.str() << ", ";
      curr_level_key.str(std::string());
      curr_level_key << _cmfd->getLattice()->getLatZ(curr->getPoint());
      key << curr_level_key.str() << ") : ";
  }

  /* Descend the linked list hierarchy until the lowest level has
   * been reached */
  while (curr != NULL) {

    /* Clear string stream */
    curr_level_key.str(std::string());

    if (curr->getType() == LAT) {

      /* Write lattice ID and lattice cell to key */
      curr_level_key << curr->getLattice()->getId();
      key << "LAT = " << curr_level_key.str() << " (";
      curr_level_key.str(std::string());
      curr_level_key << curr->getLatticeX();
      key << curr_level_key.str() << ", ";
      curr_level_key.str(std::string());
      curr_level_key << curr->getLatticeY();
      key << curr_level_key.str() << ", ";
      curr_level_key.str(std::string());
      curr_level_key << curr->getLatticeZ();
      key << curr_level_key.str() << ") : ";
    }
    else {
      /* write universe ID to key */
      curr_level_key << curr->getUniverse()->getId();
      key << "UNIV = " << curr_level_key.str() << " : ";
    }

    /* If lowest coords reached break; otherwise get next coords */
    if (curr->getNext() == NULL)
      break;
    else
      curr = curr->getNext();
  }

  /* clear string stream */
  curr_level_key.str(std::string());

  /* write cell id to key */
  curr_level_key << curr->getCell()->getId();
  key << "CELL = " << curr_level_key.str();

  return key.str();
}



/**
 * @brief Subidivides all Cells in the Geometry into rings and angular sectors.
 * @details This method is called by the Geometry::initializeFlatSourceRegions()
 *          method but may also be called by the user in Python if needed:
 *
 * @code
 *          geometry.subdivideCells()
 * @endcode
 */
void Geometry::subdivideCells() {

  std::map<int, Universe*> all_universes = _root_universe->getAllUniverses();
  std::map<int, Universe*>::iterator iter;

  /* Loop over all Universe in the Geometry and instruct each to inform
   * their Cells to subdivide into rings and sectors as specified by
   * the user during Cell instantiation */
  for (iter = all_universes.begin(); iter != all_universes.end(); ++iter)
    (*iter).second->subdivideCells();
}


/**
 * @brief Compute the number of flat source regions in the Geometry and
 *        initialize CMFD.
 * @details This method is intended to be called by the user before initiating
 *          source iteration. This method first subdivides all Cells by calling
 *          the Geometry::subdivideCells() method. Then it initializes the CMFD
 *          object. 
 */
void Geometry::initializeFlatSourceRegions() {

  /* Subdivide Cells into sectors and rings */
  subdivideCells();

  /* Build collections of neighbor Cells for optimized ray tracing */
  _root_universe->buildNeighbors();

  /* Create map of Material IDs to Material pointers */
  _all_materials = getAllMaterials();
}


/**
 * @brief This method performs ray tracing to create Track segments within each
 *        flat source region in the Geometry.
 * @details This method starts at the beginning of a Track and finds successive
 *          intersection points with FSRs as the Track crosses through the
 *          Geometry and creates segment structs and adds them to the Track.
 * @param track a pointer to a track to segmentize
 */
void Geometry::segmentize(Track* track) {

  /* Track starting Point coordinates and azimuthal angle */
  double x0 = track->getStart()->getX();
  double y0 = track->getStart()->getY();
  double phi = track->getPhi();
  double delta_x, delta_y;

  /* Length of each segment */
  FP_PRECISION length;
  Material* material;
  int fsr_id;
  int num_segments;

  /* Use a LocalCoords for the start and end of each segment */
  LocalCoords start(x0, y0);
  LocalCoords end(x0, y0);
  start.setUniverse(_root_universe);
  end.setUniverse(_root_universe);

  /* Find the Cell containing the Track starting Point */
  Cell* curr = findFirstCell(&end, phi);
  Cell* prev;

  /* If starting Point was outside the bounds of the Geometry */
  if (curr == NULL)
    log_printf(ERROR, "Could not find a material-filled Cell containing the "
               "start Point of this Track: %s", track->toString().c_str());

  /* While the end of the segment's LocalCoords is still within the Geometry,
   * move it to the next Cell, create a new segment, and add it to the
   * Geometry */
  while (curr != NULL) {

    end.copyCoords(&start);

    /* Find the next Cell along the Track's trajectory */
    prev = curr;
    curr = findNextCell(&end, phi);

    /* Checks that segment does not have the same start and end Points */
    if (start.getX() == end.getX() && start.getY() == end.getY())
      log_printf(ERROR, "Created segment with same start and end "
                 "point: x = %f, y = %f", start.getX(), start.getY());

    /* Find the segment length, Material and FSR ID */
    length = FP_PRECISION(end.getPoint()->distanceToPoint(start.getPoint()));
    material = prev->getFillMaterial();
    fsr_id = findFSRId(&start);

    /* Create a new Track segment */
    segment* new_segment = new segment;
    new_segment->_material = material;
    new_segment->_length = length;
    new_segment->_region_id = fsr_id;

    log_printf(DEBUG, "segment start x = %f, y = %f; end x = %f, y = %f",
               start.getX(), start.getY(), end.getX(), end.getY());

    /* Save indicies of CMFD Mesh surfaces that the Track segment crosses */
    if (_cmfd != NULL) {

      /* Find cmfd cell that segment lies in */
      int cmfd_cell = _cmfd->findCmfdCell(&start);

      /* Reverse nudge from surface to determine whether segment start or end
       * points lie on a CMFD surface. */
      delta_x = cos(phi) * TINY_MOVE;
      delta_y = sin(phi) * TINY_MOVE;
      start.adjustCoords(-delta_x, -delta_y);
      end.adjustCoords(-delta_x, -delta_y);

      new_segment->_cmfd_surface_fwd = _cmfd->findCmfdSurface(cmfd_cell, &end);
      new_segment->_cmfd_surface_bwd =
        _cmfd->findCmfdSurface(cmfd_cell, &start);
      new_segment->_cmfd_corner_fwd = _cmfd->findCmfdCorner(cmfd_cell, &end);
      new_segment->_cmfd_corner_bwd = _cmfd->findCmfdCorner(cmfd_cell, &start);

      /* Re-nudge segments from surface */
      start.adjustCoords(delta_x, delta_y);
      end.adjustCoords(delta_x, delta_y);
    }

    /* Add the segment to the Track */
    track->addSegment(new_segment);
  }

  log_printf(DEBUG, "Created %d segments for Track: %s",
             track->getNumSegments(), track->toString().c_str());

  /* Truncate the linked list for the LocalCoords */
  start.prune();
  end.prune();
}


/**
 * @brief Initialize key and material ID vectors for lookup by FSR ID
 * @detail This function initializes and sets reverse lookup vectors by FSR ID.
 *      This is called after the FSRs have all been identified and allocated
 *      during segmentation. This function must be called after 
 *      Geometry::segmentize() has completed. It should not be called if tracks
 *      are loaded from a file.
 */
void Geometry::initializeFSRVectors() {
  
  /* get keys and values from map */
  std::string *key_list = _FSR_keys_map.keys();
  fsr_data **value_list = _FSR_keys_map.values();

  /* allocate vectors */
  int num_FSRs = _FSR_keys_map.size();
  _FSRs_to_keys = std::vector<std::string>(num_FSRs);
  _FSRs_to_material_IDs = std::vector<int>(num_FSRs);

  /* fill vectors key and material ID information */
  #pragma omp parallel for
  for (int i=0; i < num_FSRs; i++)
  {
    std::string key = key_list[i];
    fsr_data* fsr = value_list[i];
    int fsr_id = fsr->_fsr_id;
    _FSRs_to_keys.at(fsr_id) = key;
    _FSRs_to_material_IDs.at(fsr_id) = fsr->_mat_id;
  }

  /* add cmfd information serially */
  if (_cmfd != NULL) {
    for (int i=0; i < num_FSRs; i++) {
      fsr_data* fsr = value_list[i];
      int fsr_id = fsr->_fsr_id;
      _cmfd->addFSRToCell(fsr->_cmfd_cell, fsr_id);
    }
  }

  /* Delete key and value lists */
  delete[] key_list;
  delete[] value_list;
}


/**
 * @brief Determines the fissionability of each Universe within this Geometry.
 * @details A Universe is determined fissionable if it contains a Cell
 *          filled by a Material with a non-zero fission cross-section. Note
 *          that this method recurses through all Universes at each level in
 *          the nested Universe hierarchy. Users should only call this method
 *          without a parameter (the default) from Python as follows to ensure
 *          that the recursion starts from the uppermost Universe level:
 *
 * @code
 *          geometry.computeFissionability()
 * @endcode
 *
 * @param univ the Universe of interest (default is NULL)
 */
void Geometry::computeFissionability(Universe* univ) {

  bool fissionable = false;

  Material* material;
  std::map<int, Material*> materials;
	std::map<int, Material*>::iterator mat_iter;

  Universe* universe;
  std::map<int, Universe*> universes;
	std::map<int, Universe*>::iterator univ_iter;

  /* If no Universe was passed in as an argument, then this is the first
   * recursive call from a user via Python, so get the base Universe */
  if (univ == NULL)
    univ = _root_universe;

  /* If a Universe was passed in as an argument, then this is a recursive
   * call with a Universe at a lower level in the nested Universe hierarchy */
  if (univ->getType() == SIMPLE) {
    materials = univ->getAllMaterials();
    universes = univ->getAllUniverses();
  }

  else
    universes = static_cast<Lattice*>(univ)->getAllUniverses();

  /* Loop over the nested Universes first to ensure that fissionability
   * is set at each nested Universe level */
  for (univ_iter=universes.begin(); univ_iter != universes.end(); ++univ_iter) {
    universe = univ_iter->second;

    /* Recursively check whether this nested Universe is fissionable */
    computeFissionability(universe);

    if (universe->isFissionable())
      fissionable = true;
  }

  /* Loop over the Materials in this Universe at this level */
  for (mat_iter=materials.begin(); mat_iter != materials.end(); ++mat_iter) {
    material = mat_iter->second;

    /* Check whether this Material is fissionable or not */
    if (material->isFissionable())
      fissionable = true;
  }

  /* Set this Universe's fissionability based on the nested Universes
   * and Materials within it */
  univ->setFissionability(fissionable);
}


/**
 * @brief Converts this Geometry's attributes to a character array.
 * @details This method calls the toString() method for all Materials,
 *          Surfaces, Cell, Universes and Lattices contained by the Geometry.
 * @return a character array of this Geometry's class attributes
 */
std::string Geometry::toString() {

  std::stringstream string;

  std::map<int, Cell*> all_cells = getAllCells();
  std::map<int, Universe*> all_universes = getAllUniverses();

  std::map<int, Cell*>::iterator cell_iter;
  std::map<int, Universe*>::iterator univ_iter;

  string << "\n\tCells:\n\t\t";
  for (cell_iter = all_cells.begin(); cell_iter != all_cells.end(); ++cell_iter)
    string << cell_iter->second->toString() << "\n\t\t";

  string << "\n\tUniverses:\n\t\t";
  for (univ_iter = all_universes.begin();
       univ_iter != all_universes.end(); ++univ_iter)
    string << univ_iter->second->toString() << "\n\t\t";

  std::string formatted_string = string.str();
  formatted_string.erase(formatted_string.end()-3);

  return formatted_string;
}


/**
 * @brief Prints a string representation of all of the Geometry's attributes to
 *        the console.
 * @details This method calls the printString() method for all Materials,
 *          Surfaces, Cell, Universes and Lattices contained by the Geometry.
 */
void Geometry::printString() {
  log_printf(RESULT, toString().c_str());
}


/**
 * @brief This is a method that initializes the CMFD Lattice and sets
 *          CMFD parameters.
 */
void Geometry::initializeCmfd() {

<<<<<<< HEAD
  /* Get information about geometry and CMFD mesh */
  int num_x = _cmfd->getNumX();
  int num_y = _cmfd->getNumY();
  double height = getHeight();
  double width = getWidth();
  double cell_width = width / num_x;
  double cell_height = height / num_y;

  /* Create CMFD lattice and set properties */
  Lattice* lattice = new Lattice();
  lattice->setWidth(cell_width, cell_height);
  lattice->setNumX(num_x);
  lattice->setNumY(num_y);
  lattice->setNumZ(1);
  lattice->setOffset(getMinX() + width/2.0, getMinY() + height/2.0);
  _cmfd->setLattice(lattice);

=======
>>>>>>> a95fa325
  /* Set CMFD mesh boundary conditions */
  _cmfd->setBoundary(SURFACE_X_MIN, getMinXBoundaryType());
  _cmfd->setBoundary(SURFACE_Y_MIN, getMinYBoundaryType());
  _cmfd->setBoundary(SURFACE_X_MAX, getMaxXBoundaryType());
  _cmfd->setBoundary(SURFACE_Y_MAX, getMaxYBoundaryType());

  /* Set CMFD mesh dimensions and number of groups */
<<<<<<< HEAD
  _cmfd->setWidth(width);
  _cmfd->setHeight(height);
  _cmfd->setDepth(1.0);
=======
  _cmfd->setWidth(getWidth());
  _cmfd->setHeight(getHeight());
>>>>>>> a95fa325
  _cmfd->setNumMOCGroups(getNumEnergyGroups());

  /* If user did not set CMFD group structure, create CMFD group
  * structure that is the same as the MOC group structure */
  if (_cmfd->getNumCmfdGroups() == 0)
    _cmfd->setGroupStructure(NULL, getNumEnergyGroups()+1);

  /* Intialize CMFD Maps */
  _cmfd->initializeCellMap();
  _cmfd->initializeGroupMap();

  /* Initialize the CMFD lattice */
  Point offset;
  double offset_x = getMinX() + getWidth()/2.0;
  double offset_y = getMinY() + getHeight()/2.0;
  offset.setX(offset_x);
  offset.setY(offset_y);
  _cmfd->initializeLattice(&offset);
}


/**
 * @brief Returns a pointer to the map that maps FSR keys to FSR IDs
 * @return pointer to _FSR_keys_map map of FSR keys to FSR IDs
 */
ParallelHashMap<std::string, fsr_data*>* Geometry::getFSRKeysMap() {
  return &_FSR_keys_map;
}


/**
 * @brief Returns the vector that maps FSR IDs to FSR key hashes
 * @return _FSR_keys_map map of FSR keys to FSR IDs
 */
std::vector<std::string>* Geometry::getFSRsToKeys() {
  return &_FSRs_to_keys;
}

/**
 * @brief Return a vector indexed by flat source region IDs which contain
 *        the corresponding Material IDs.
 * @return an integer vector of FSR-to-Material IDs indexed by FSR ID
 */
std::vector<int>* Geometry::getFSRsToMaterialIDs() {
  if (_FSR_keys_map.size() == 0)
    log_printf(ERROR, "Unable to return the FSR-to-Material map array since "
               "the Geometry has not initialized FSRs.");

  return &_FSRs_to_material_IDs;
}

/**
 * @brief Sets the _FSR_keys_map map
 * @details The _FSR_keys_map stores a hash of a std::string representing
 *          the Lattice/Cell/Universe hierarchy for a unique region
 *          and the associated FSR data. fsr_data is a struct that contains
 *          a unique FSR id and a Point located in the highest level Universe
 *          that is contained in the FSR. This method is used when the tracks 
 *          are read from file to avoid unnecessary segmentation.  
 * @param FSR_keys_map map of FSR keys to FSR data
 */
void Geometry::setFSRKeysMap(ParallelHashMap<std::string, fsr_data*>* 
                             FSR_keys_map) {
  _FSR_keys_map = *FSR_keys_map;
}

/**
 * @brief Sets the _FSRs_to_keys vector
 * @param FSRs_to_keys vector of FSR key hashes indexed by FSR IDs
 */
void Geometry::setFSRsToKeys(std::vector<std::string>* FSRs_to_keys) {
  _FSRs_to_keys = *FSRs_to_keys;
}


/**
 * @brief Sets the _FSRs_to_material_IDs vector
 * @param FSRs_to_material_IDs vector mapping FSR IDs to cells
 */
void Geometry::setFSRsToMaterialIDs(std::vector<int>* FSRs_to_material_IDs) {
  _FSRs_to_material_IDs = *FSRs_to_material_IDs;
}


/**
 * @brief Determins whether a point is within the bounding box of the geometry.
 * @param coords a populated LocalCoords linked list
 * @return boolean indicating whether the coords is within the geometry
 */
bool Geometry::withinBounds(LocalCoords* coords) {

  double x = coords->getX();
  double y = coords->getY();
  double z = coords->getZ();
  
  if (x < getMinX() || x > getMaxX() || y < getMinY() || y > getMaxY()
      || z < getMinZ() || z > getMaxZ())
    return false;
  else
    return true;
}

/**
 * @brief Sets the centroid for an FSR
 * @details The _FSR_keys_map stores a hash of a std::string representing
 *          the Lattice/Cell/Universe hierarchy for a unique region
 *          and the associated FSR data. _centroid is a point that represents
 *          the numerical centroid of an FSR computed using all segments
 *          contained in the FSR. This method is used by the TrackGenerator
 *          to set the centroid after segments have been created. It is
 *          important to note that this method is a helper function for the
 *          TrackGenerator and should not be explicitly called by the user.
 * @param fsr a FSR id
 * @param centroid a Point representing the FSR centroid
 */
void Geometry::setFSRCentroid(int fsr, Point* centroid) {
  _FSR_keys_map.at(_FSRs_to_keys[fsr])->_centroid = centroid;
}


Cell* Geometry::findCellContainingFSR(int fsr_id) {

  Point* point = _FSR_keys_map.at(_FSRs_to_keys[fsr_id])->_point;
  LocalCoords* coords = new LocalCoords(point->getX(), point->getY(),
                                        point->getZ());
  coords->setUniverse(_root_universe);
  Cell* cell = findCellContainingCoords(coords);

  delete coords;

  return cell;
}<|MERGE_RESOLUTION|>--- conflicted
+++ resolved
@@ -20,6 +20,9 @@
 
   /* Initialize CMFD object to NULL */
   _cmfd = NULL;
+
+  /* Initialize the z-level to zero */
+  _z_level = 0.0;
 }
 
 
@@ -82,6 +85,15 @@
 
 
 /**
+ * @brief Returns the total depth (z extent) of the Geometry in cm.
+ * @return the total depth of the Geometry (cm)
+ */
+double Geometry::getDepth() {
+  return (getMaxZ() - getMinZ());
+}
+
+
+/**
  * @brief Return the minimum x-coordinate contained by the Geometry.
  * @return the minimum x-coordinate (cm)
  */
@@ -176,22 +188,11 @@
 
 
 /**
- * @brief Returns the boundary conditions (REFLECTIVE or VACUUM) at the
- *        minimum z-coordinate in the Geometry.
- * @return the boundary conditions for the minimum z-coordinate in the Geometry
- */
-boundaryType Geometry::getMinZBoundaryType() {
-  return _root_universe->getMinZBoundaryType();
-}
-
-
-/**
- * @brief Returns the boundary conditions (REFLECTIVE or VACUUM) at the
- *        maximum z-coordinate in the Geometry.
- * @return the boundary conditions for the maximum z-coordinate in the Geometry
- */
-boundaryType Geometry::getMaxZBoundaryType() {
-  return _root_universe->getMaxZBoundaryType();
+ * @brief Returns the z-level where the 2D Tracks should be created.
+ * @return the z-level where the 2D Tracks should be created.
+ */
+double Geometry::getZLevel() {
+  return _z_level;
 }
 
 
@@ -443,14 +444,12 @@
  * @param coords pointer to a LocalCoords object
  * @param azim the azimuthal angle for a trajectory projected from the 
  *        LocalCoords
- * @param polar the polar angle for a trajectory projected from the LocalCoords
  * @return returns a pointer to a cell if found, NULL if no cell found
 */
-Cell* Geometry::findFirstCell(LocalCoords* coords, double azim, double polar) {
-  double delta_x = cos(azim) * sin(polar) * TINY_MOVE;
-  double delta_y = sin(azim) * sin(polar) * TINY_MOVE;
-  double delta_z = cos(polar) * TINY_MOVE;
-  coords->adjustCoords(delta_x, delta_y, delta_z);
+Cell* Geometry::findFirstCell(LocalCoords* coords, double azim) {
+  double delta_x = cos(azim) * TINY_MOVE;
+  double delta_y = sin(azim) * TINY_MOVE;
+  coords->adjustCoords(delta_x, delta_y);
   return findCellContainingCoords(coords);
 }
 
@@ -489,10 +488,9 @@
  *          next along its trajectory.
  * @param coords pointer to a LocalCoords object
  * @param azim the azimuthal angle of the trajectory
- * @param polar the polar angle of the trajectory
  * @return a pointer to a Cell if found, NULL if no Cell found
  */
-Cell* Geometry::findNextCell(LocalCoords* coords, double azim, double polar) {
+Cell* Geometry::findNextCell(LocalCoords* coords, double azim) {
 
   Cell* cell = NULL;
   double dist;
@@ -520,13 +518,13 @@
        * nearest lattice cell boundary */
       if (coords->getType() == LAT) {
         Lattice* lattice = coords->getLattice();
-        dist = lattice->minSurfaceDist(coords->getPoint(), azim, polar);
+        dist = lattice->minSurfaceDist(coords->getPoint(), azim);
       }
       /* If we reach a LocalCoord in a Universe, find the distance to the
        * nearest cell surface */
       else {
         Cell* cell = coords->getCell();
-        dist = cell->minSurfaceDist(coords->getPoint(), azim, polar);
+        dist = cell->minSurfaceDist(coords->getPoint(), azim);
       }
 
       /* Recheck min distance */
@@ -544,15 +542,14 @@
     /* Check for distance to nearest CMFD mesh cell boundary */
     if (_cmfd != NULL) {
       Lattice* lattice = _cmfd->getLattice();
-      dist = lattice->minSurfaceDist(coords->getPoint(), azim, polar);
+      dist = lattice->minSurfaceDist(coords->getPoint(), azim);
       min_dist = std::min(dist, min_dist);
     }
 
     /* Move point and get next cell */
-    double delta_x = cos(azim) * sin(polar) * (min_dist + TINY_MOVE);
-    double delta_y = sin(azim) * sin(polar) * (min_dist + TINY_MOVE);
-    double delta_z = cos(polar) * (min_dist + TINY_MOVE);
-    coords->adjustCoords(delta_x, delta_y, delta_z);
+    double delta_x = cos(azim) * (min_dist + TINY_MOVE);
+    double delta_y = sin(azim) * (min_dist + TINY_MOVE);
+    coords->adjustCoords(delta_x, delta_y);
 
     return findCellContainingCoords(coords);
   }
@@ -711,9 +708,6 @@
       key << "CMFD = (" << curr_level_key.str() << ", ";
       curr_level_key.str(std::string());
       curr_level_key << _cmfd->getLattice()->getLatY(curr->getPoint());
-      key << curr_level_key.str() << ", ";
-      curr_level_key.str(std::string());
-      curr_level_key << _cmfd->getLattice()->getLatZ(curr->getPoint());
       key << curr_level_key.str() << ") : ";
   }
 
@@ -820,6 +814,7 @@
   /* Track starting Point coordinates and azimuthal angle */
   double x0 = track->getStart()->getX();
   double y0 = track->getStart()->getY();
+  double z0 = track->getStart()->getZ();
   double phi = track->getPhi();
   double delta_x, delta_y;
 
@@ -830,8 +825,8 @@
   int num_segments;
 
   /* Use a LocalCoords for the start and end of each segment */
-  LocalCoords start(x0, y0);
-  LocalCoords end(x0, y0);
+  LocalCoords start(x0, y0, z0);
+  LocalCoords end(x0, y0, z0);
   start.setUniverse(_root_universe);
   end.setUniverse(_root_universe);
 
@@ -857,8 +852,8 @@
 
     /* Checks that segment does not have the same start and end Points */
     if (start.getX() == end.getX() && start.getY() == end.getY())
-      log_printf(ERROR, "Created segment with same start and end "
-                 "point: x = %f, y = %f", start.getX(), start.getY());
+      log_printf(ERROR, "Created segment with same start and end point: x = %f"
+                 ", y = %f", start.getX(), start.getY(), start.getZ());
 
     /* Find the segment length, Material and FSR ID */
     length = FP_PRECISION(end.getPoint()->distanceToPoint(start.getPoint()));
@@ -1074,26 +1069,6 @@
  */
 void Geometry::initializeCmfd() {
 
-<<<<<<< HEAD
-  /* Get information about geometry and CMFD mesh */
-  int num_x = _cmfd->getNumX();
-  int num_y = _cmfd->getNumY();
-  double height = getHeight();
-  double width = getWidth();
-  double cell_width = width / num_x;
-  double cell_height = height / num_y;
-
-  /* Create CMFD lattice and set properties */
-  Lattice* lattice = new Lattice();
-  lattice->setWidth(cell_width, cell_height);
-  lattice->setNumX(num_x);
-  lattice->setNumY(num_y);
-  lattice->setNumZ(1);
-  lattice->setOffset(getMinX() + width/2.0, getMinY() + height/2.0);
-  _cmfd->setLattice(lattice);
-
-=======
->>>>>>> a95fa325
   /* Set CMFD mesh boundary conditions */
   _cmfd->setBoundary(SURFACE_X_MIN, getMinXBoundaryType());
   _cmfd->setBoundary(SURFACE_Y_MIN, getMinYBoundaryType());
@@ -1101,14 +1076,8 @@
   _cmfd->setBoundary(SURFACE_Y_MAX, getMaxYBoundaryType());
 
   /* Set CMFD mesh dimensions and number of groups */
-<<<<<<< HEAD
-  _cmfd->setWidth(width);
-  _cmfd->setHeight(height);
-  _cmfd->setDepth(1.0);
-=======
   _cmfd->setWidth(getWidth());
   _cmfd->setHeight(getHeight());
->>>>>>> a95fa325
   _cmfd->setNumMOCGroups(getNumEnergyGroups());
 
   /* If user did not set CMFD group structure, create CMFD group
@@ -1147,6 +1116,7 @@
   return &_FSRs_to_keys;
 }
 
+
 /**
  * @brief Return a vector indexed by flat source region IDs which contain
  *        the corresponding Material IDs.
@@ -1159,6 +1129,7 @@
 
   return &_FSRs_to_material_IDs;
 }
+
 
 /**
  * @brief Sets the _FSR_keys_map map
@@ -1174,6 +1145,7 @@
                              FSR_keys_map) {
   _FSR_keys_map = *FSR_keys_map;
 }
+
 
 /**
  * @brief Sets the _FSRs_to_keys vector
@@ -1211,6 +1183,7 @@
     return true;
 }
 
+
 /**
  * @brief Sets the centroid for an FSR
  * @details The _FSR_keys_map stores a hash of a std::string representing
@@ -1221,7 +1194,7 @@
  *          to set the centroid after segments have been created. It is
  *          important to note that this method is a helper function for the
  *          TrackGenerator and should not be explicitly called by the user.
- * @param fsr a FSR id
+ * @param fsr a FSR ID
  * @param centroid a Point representing the FSR centroid
  */
 void Geometry::setFSRCentroid(int fsr, Point* centroid) {
@@ -1229,6 +1202,10 @@
 }
 
 
+/**
+ * @brief Finds the Cell containing a given fsr ID.
+ * @param fsr_id an FSR ID.
+ */
 Cell* Geometry::findCellContainingFSR(int fsr_id) {
 
   Point* point = _FSR_keys_map.at(_FSRs_to_keys[fsr_id])->_point;
@@ -1240,4 +1217,13 @@
   delete coords;
 
   return cell;
+}
+
+
+/**
+ * @brief Sets the z-level where the 2D Tracks should be created.
+ * @param z_level the z-level where the 2D Tracks should be created.
+ */
+void Geometry::setZLevel(double z_level) {
+  _z_level = z_level;
 }